# util/compat.py
# Copyright (C) 2005-2013 the SQLAlchemy authors and contributors <see AUTHORS file>
#
# This module is part of SQLAlchemy and is released under
# the MIT License: http://www.opensource.org/licenses/mit-license.php

"""Handle Python version/platform incompatibilities."""

import sys

try:
    import threading
except ImportError:
    import dummy_threading as threading

py32 = sys.version_info >= (3, 2)
py3k = sys.version_info >= (3, 0)
<<<<<<< HEAD
py2k = sys.version_info < (3, 0)
=======
py2k = not py3k
>>>>>>> be2c145a
jython = sys.platform.startswith('java')
pypy = hasattr(sys, 'pypy_version_info')
win32 = sys.platform.startswith('win')
cpython = not pypy and not jython  # TODO: something better for this ?


next = next

if py3k:
    import pickle
else:
    try:
        import cPickle as pickle
    except ImportError:
        import pickle

if py3k:
    import builtins

    from inspect import getfullargspec as inspect_getfullargspec
    from urllib.parse import quote_plus, unquote_plus, parse_qsl
    import configparser
    from io import StringIO

    from io import BytesIO as byte_buffer


    string_types = str,
    binary_type = bytes
    text_type = str
    int_types = int,
    iterbytes = iter

    def u(s):
        return s

    def ue(s):
        return s

    def b(s):
        return s.encode("latin-1")

    if py32:
        callable = callable
    else:
        def callable(fn):
            return hasattr(fn, '__call__')

    def cmp(a, b):
        return (a > b) - (a < b)

    from functools import reduce

    print_ = getattr(builtins, "print")

    import_ = getattr(builtins, '__import__')

    import itertools
    itertools_filterfalse = itertools.filterfalse
    itertools_filter = filter
    itertools_imap = map

    import base64
    def b64encode(x):
        return base64.b64encode(x).decode('ascii')
    def b64decode(x):
        return base64.b64decode(x.encode('ascii'))

else:
    from inspect import getargspec as inspect_getfullargspec
    from urllib import quote_plus, unquote_plus
    from urlparse import parse_qsl
    import ConfigParser as configparser
    from StringIO import StringIO
    from cStringIO import StringIO as byte_buffer

    string_types = basestring,
    binary_type = str
    text_type = unicode
    int_types = int, long
    def iterbytes(buf):
        return (ord(byte) for byte in buf)

    def u(s):
        # this differs from what six does, which doesn't support non-ASCII
        # strings - we only use u() with
        # literal source strings, and all our source files with non-ascii
        # in them (all are tests) are utf-8 encoded.
        return unicode(s, "utf-8")

    def ue(s):
        return unicode(s, "unicode_escape")

    def b(s):
        return s

    def import_(*args):
        if len(args) == 4:
            args = args[0:3] + ([str(arg) for arg in args[3]],)
        return __import__(*args)

    callable = callable
    cmp = cmp
    reduce = reduce

    import base64
    b64encode = base64.b64encode
    b64decode = base64.b64decode

    def print_(*args, **kwargs):
        fp = kwargs.pop("file", sys.stdout)
        if fp is None:
            return
        for arg in enumerate(args):
            if not isinstance(arg, basestring):
                arg = str(arg)
            fp.write(arg)

    import itertools
    itertools_filterfalse = itertools.ifilterfalse
    itertools_filter = itertools.ifilter
    itertools_imap = itertools.imap



try:
    from weakref import WeakSet
except:
    import weakref

    class WeakSet(object):
        """Implement the small subset of set() which SQLAlchemy needs
        here. """
        def __init__(self, values=None):
            self._storage = weakref.WeakKeyDictionary()
            if values is not None:
                self._storage.update((value, None) for value in values)

        def __iter__(self):
            return iter(self._storage)

        def union(self, other):
            return WeakSet(set(self).union(other))

        def add(self, other):
            self._storage[other] = True

import time
if win32 or jython:
    time_func = time.clock
else:
    time_func = time.time

from collections import namedtuple
from operator import attrgetter as dottedgetter


if py3k:
    def reraise(tp, value, tb=None, cause=None):
        if cause is not None:
            value.__cause__ = cause
        if value.__traceback__ is not tb:
            raise value.with_traceback(tb)
        raise value

    def raise_from_cause(exception, exc_info=None):
        if exc_info is None:
            exc_info = sys.exc_info()
        exc_type, exc_value, exc_tb = exc_info
        reraise(type(exception), exception, tb=exc_tb, cause=exc_value)
else:
    exec("def reraise(tp, value, tb=None, cause=None):\n"
            "    raise tp, value, tb\n")

    def raise_from_cause(exception, exc_info=None):
        # not as nice as that of Py3K, but at least preserves
        # the code line where the issue occurred
        if exc_info is None:
            exc_info = sys.exc_info()
        exc_type, exc_value, exc_tb = exc_info
        reraise(type(exception), exception, tb=exc_tb)

if py3k:
    exec_ = getattr(builtins, 'exec')
else:
    def exec_(func_text, globals_, lcl=None):
        if lcl is None:
            exec('exec func_text in globals_')
        else:
            exec('exec func_text in globals_, lcl')


def with_metaclass(meta, *bases):
    """Create a base class with a metaclass."""

    return meta("MetaBase", bases, {})<|MERGE_RESOLUTION|>--- conflicted
+++ resolved
@@ -15,11 +15,7 @@
 
 py32 = sys.version_info >= (3, 2)
 py3k = sys.version_info >= (3, 0)
-<<<<<<< HEAD
 py2k = sys.version_info < (3, 0)
-=======
-py2k = not py3k
->>>>>>> be2c145a
 jython = sys.platform.startswith('java')
 pypy = hasattr(sys, 'pypy_version_info')
 win32 = sys.platform.startswith('win')
