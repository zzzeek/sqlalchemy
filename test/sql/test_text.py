"""Test the TextClause and related constructs."""

from sqlalchemy.testing import fixtures, AssertsCompiledSQL, eq_, \
    assert_raises_message, expect_warnings, assert_warnings
from sqlalchemy import text, select, Integer, String, Float, \
    bindparam, and_, func, literal_column, exc, MetaData, Table, Column,\
    asc, func, desc, union
from sqlalchemy.types import NullType
from sqlalchemy.sql import table, column, util as sql_util
from sqlalchemy import util

table1 = table('mytable',
               column('myid', Integer),
               column('name', String),
               column('description', String),
               )

table2 = table(
    'myothertable',
    column('otherid', Integer),
    column('othername', String),
)


class CompileTest(fixtures.TestBase, AssertsCompiledSQL):
    __dialect__ = 'default'

    def test_basic(self):
        self.assert_compile(
            text("select * from foo where lala = bar"),
            "select * from foo where lala = bar"
        )


class SelectCompositionTest(fixtures.TestBase, AssertsCompiledSQL):

    """test the usage of text() implicit within the select() construct
    when strings are passed."""

    __dialect__ = 'default'

    def test_select_composition_one(self):
        self.assert_compile(select(
            [
                literal_column("foobar(a)"),
                literal_column("pk_foo_bar(syslaal)")
            ],
            text("a = 12"),
            from_obj=[
                text("foobar left outer join lala on foobar.foo = lala.foo")
            ]
        ),
            "SELECT foobar(a), pk_foo_bar(syslaal) FROM foobar "
            "left outer join lala on foobar.foo = lala.foo WHERE a = 12"
        )

    def test_select_composition_two(self):
        s = select()
        s.append_column(column("column1"))
        s.append_column(column("column2"))
        s.append_whereclause(text("column1=12"))
        s.append_whereclause(text("column2=19"))
        s = s.order_by("column1")
        s.append_from(text("table1"))
        self.assert_compile(s, "SELECT column1, column2 FROM table1 WHERE "
                            "column1=12 AND column2=19 ORDER BY column1")

    def test_select_composition_three(self):
        self.assert_compile(
            select([column("column1"), column("column2")],
                   from_obj=table1).alias('somealias').select(),
            "SELECT somealias.column1, somealias.column2 FROM "
            "(SELECT column1, column2 FROM mytable) AS somealias"
        )

    def test_select_composition_four(self):
        # test that use_labels doesn't interfere with literal columns
        self.assert_compile(
            select([
                text("column1"), column("column2"),
                column("column3").label("bar"), table1.c.myid],
                from_obj=table1,
                use_labels=True),
            "SELECT column1, column2, column3 AS bar, "
            "mytable.myid AS mytable_myid "
            "FROM mytable"
        )

    def test_select_composition_five(self):
        # test that use_labels doesn't interfere
        # with literal columns that have textual labels
        self.assert_compile(
            select([
                text("column1 AS foobar"), text("column2 AS hoho"),
                table1.c.myid],
                from_obj=table1, use_labels=True),
            "SELECT column1 AS foobar, column2 AS hoho, "
            "mytable.myid AS mytable_myid FROM mytable"
        )

    def test_select_composition_six(self):
        # test that "auto-labeling of subquery columns"
        # doesn't interfere with literal columns,
        # exported columns don't get quoted
        self.assert_compile(
            select([
                literal_column("column1 AS foobar"),
                literal_column("column2 AS hoho"), table1.c.myid],
                from_obj=[table1]).select(),
            "SELECT column1 AS foobar, column2 AS hoho, myid FROM "
            "(SELECT column1 AS foobar, column2 AS hoho, "
            "mytable.myid AS myid FROM mytable)"
        )

    def test_select_composition_seven(self):
        self.assert_compile(
            select([
                literal_column('col1'),
                literal_column('col2')
            ], from_obj=table('tablename')).alias('myalias'),
            "SELECT col1, col2 FROM tablename"
        )

    def test_select_composition_eight(self):
        self.assert_compile(select(
            [table1.alias('t'), text("foo.f")],
            text("foo.f = t.id"),
            from_obj=[text("(select f from bar where lala=heyhey) foo")]
        ),
            "SELECT t.myid, t.name, t.description, foo.f FROM mytable AS t, "
            "(select f from bar where lala=heyhey) foo WHERE foo.f = t.id")

    def test_select_bundle_columns(self):
        self.assert_compile(select(
            [table1, table2.c.otherid,
                text("sysdate()"), text("foo, bar, lala")],
            and_(
                text("foo.id = foofoo(lala)"),
                text("datetime(foo) = Today"),
                table1.c.myid == table2.c.otherid,
            )
        ),
            "SELECT mytable.myid, mytable.name, mytable.description, "
            "myothertable.otherid, sysdate(), foo, bar, lala "
            "FROM mytable, myothertable WHERE foo.id = foofoo(lala) AND "
            "datetime(foo) = Today AND mytable.myid = myothertable.otherid")


class BindParamTest(fixtures.TestBase, AssertsCompiledSQL):
    __dialect__ = 'default'

    def test_legacy(self):
        t = text("select * from foo where lala=:bar and hoho=:whee",
                 bindparams=[bindparam('bar', 4), bindparam('whee', 7)])

        self.assert_compile(
            t,
            "select * from foo where lala=:bar and hoho=:whee",
            checkparams={'bar': 4, 'whee': 7},
        )

    def test_positional(self):
        t = text("select * from foo where lala=:bar and hoho=:whee")
        t = t.bindparams(bindparam('bar', 4), bindparam('whee', 7))

        self.assert_compile(
            t,
            "select * from foo where lala=:bar and hoho=:whee",
            checkparams={'bar': 4, 'whee': 7},
        )

    def test_kw(self):
        t = text("select * from foo where lala=:bar and hoho=:whee")
        t = t.bindparams(bar=4, whee=7)

        self.assert_compile(
            t,
            "select * from foo where lala=:bar and hoho=:whee",
            checkparams={'bar': 4, 'whee': 7},
        )

    def test_positional_plus_kw(self):
        t = text("select * from foo where lala=:bar and hoho=:whee")
        t = t.bindparams(bindparam('bar', 4), whee=7)

        self.assert_compile(
            t,
            "select * from foo where lala=:bar and hoho=:whee",
            checkparams={'bar': 4, 'whee': 7},
        )

    def test_literal_binds(self):
        t = text("select * from foo where lala=:bar and hoho=:whee")
        t = t.bindparams(bindparam('bar', 4), whee='whee')

        self.assert_compile(
            t,
            "select * from foo where lala=4 and hoho='whee'",
            checkparams={},
            literal_binds=True
        )

    def _assert_type_map(self, t, compare):
        map_ = dict(
            (b.key, b.type) for b in t._bindparams.values()
        )
        for k in compare:
            assert compare[k]._type_affinity is map_[k]._type_affinity

    def test_typing_construction(self):
        t = text("select * from table :foo :bar :bat")

        self._assert_type_map(t, {"foo": NullType(),
                                  "bar": NullType(),
                                  "bat": NullType()})

        t = t.bindparams(bindparam('foo', type_=String))

        self._assert_type_map(t, {"foo": String(),
                                  "bar": NullType(),
                                  "bat": NullType()})

        t = t.bindparams(bindparam('bar', type_=Integer))

        self._assert_type_map(t, {"foo": String(),
                                  "bar": Integer(),
                                  "bat": NullType()})

        t = t.bindparams(bat=45.564)

        self._assert_type_map(t, {"foo": String(),
                                  "bar": Integer(),
                                  "bat": Float()})

    def test_binds_compiled_named(self):
        self.assert_compile(
            text("select * from foo where lala=:bar and hoho=:whee").
            bindparams(bar=4, whee=7),
            "select * from foo where lala=%(bar)s and hoho=%(whee)s",
            checkparams={'bar': 4, 'whee': 7},
            dialect="postgresql"
        )

    def test_binds_compiled_positional(self):
        self.assert_compile(
            text("select * from foo where lala=:bar and hoho=:whee").
            bindparams(bar=4, whee=7),
            "select * from foo where lala=? and hoho=?",
            checkparams={'bar': 4, 'whee': 7},
            dialect="sqlite"
        )

    def test_missing_bind_kw(self):
        assert_raises_message(
            exc.ArgumentError,
<<<<<<< HEAD
            "This text\(\) construct doesn't define a bound parameter named "
            "'bar'",
=======
            r"This text\(\) construct doesn't define "
            r"a bound parameter named 'bar'",
>>>>>>> 5ef2fde8
            text(":foo").bindparams,
            foo=5,
            bar=7)

    def test_missing_bind_posn(self):
        assert_raises_message(
            exc.ArgumentError,
<<<<<<< HEAD
            "This text\(\) construct doesn't define a bound parameter named "
            "'bar'",
=======
            r"This text\(\) construct doesn't define "
            r"a bound parameter named 'bar'",
>>>>>>> 5ef2fde8
            text(":foo").bindparams,
            bindparam(
                'foo',
                value=5),
            bindparam(
                'bar',
                value=7))

    def test_escaping_colons(self):
        # test escaping out text() params with a backslash
        self.assert_compile(
            text(r"select * from foo where clock='05:06:07' "
                 r"and mork='\:mindy'"),
            "select * from foo where clock='05:06:07' and mork=':mindy'",
            checkparams={},
            params={},
            dialect="postgresql"
        )

    def test_escaping_double_colons(self):
        self.assert_compile(
            text(
                r"SELECT * FROM pg_attribute WHERE "
                r"attrelid = :tab\:\:regclass"),
            "SELECT * FROM pg_attribute WHERE "
            "attrelid = %(tab)s::regclass",
            params={'tab': None},
            dialect="postgresql"
        )

    def test_text_in_select_nonfrom(self):

        generate_series = text("generate_series(:x, :y, :z) as s(a)").\
            bindparams(x=None, y=None, z=None)

        s = select([
            (func.current_date() + literal_column("s.a")).label("dates")
        ]).select_from(generate_series)

        self.assert_compile(
            s,
            "SELECT CURRENT_DATE + s.a AS dates FROM "
            "generate_series(:x, :y, :z) as s(a)",
            checkparams={'y': None, 'x': None, 'z': None}
        )

        self.assert_compile(
            s.params(x=5, y=6, z=7),
            "SELECT CURRENT_DATE + s.a AS dates FROM "
            "generate_series(:x, :y, :z) as s(a)",
            checkparams={'y': 6, 'x': 5, 'z': 7}
        )


class AsFromTest(fixtures.TestBase, AssertsCompiledSQL):
    __dialect__ = 'default'

    def test_basic_toplevel_resultmap_positional(self):
        t = text("select id, name from user").columns(
            column('id', Integer),
            column('name')
        )

        compiled = t.compile()
        eq_(compiled._create_result_map(),
            {'id': ('id',
                    (t.c.id._proxies[0],
                     'id',
                     'id'),
                    t.c.id.type),
                'name': ('name',
                         (t.c.name._proxies[0],
                          'name',
                          'name'),
                         t.c.name.type)})

    def test_basic_toplevel_resultmap(self):
        t = text("select id, name from user").columns(id=Integer, name=String)

        compiled = t.compile()
        eq_(compiled._create_result_map(),
            {'id': ('id',
                    (t.c.id._proxies[0],
                     'id',
                     'id'),
                    t.c.id.type),
                'name': ('name',
                         (t.c.name._proxies[0],
                          'name',
                          'name'),
                         t.c.name.type)})

    def test_basic_subquery_resultmap(self):
        t = text("select id, name from user").columns(id=Integer, name=String)

        stmt = select([table1.c.myid]).select_from(
            table1.join(t, table1.c.myid == t.c.id))
        compiled = stmt.compile()
        eq_(
            compiled._create_result_map(),
            {
                "myid": ("myid",
                         (table1.c.myid, "myid", "myid"), table1.c.myid.type),
            }
        )

    def test_column_collection_ordered(self):
        t = text("select a, b, c from foo").columns(column('a'),
                                                    column('b'), column('c'))
        eq_(t.c.keys(), ['a', 'b', 'c'])

    def test_column_collection_pos_plus_bykey(self):
        # overlapping positional names + type names
        t = text("select a, b, c from foo").columns(
            column('a'),
            column('b'),
            b=Integer,
            c=String)
        eq_(t.c.keys(), ['a', 'b', 'c'])
        eq_(t.c.b.type._type_affinity, Integer)
        eq_(t.c.c.type._type_affinity, String)

    def _xy_table_fixture(self):
        m = MetaData()
        t = Table('t', m, Column('x', Integer), Column('y', Integer))
        return t

    def _mapping(self, stmt):
        compiled = stmt.compile()
        return dict(
            (elem, key)
            for key, elements in compiled._create_result_map().items()
            for elem in elements[1]
        )

    def test_select_label_alt_name(self):
        t = self._xy_table_fixture()
        l1, l2 = t.c.x.label('a'), t.c.y.label('b')
        s = text("select x AS a, y AS b FROM t").columns(l1, l2)
        mapping = self._mapping(s)
        assert l1 in mapping

        assert t.c.x not in mapping

    def test_select_alias_label_alt_name(self):
        t = self._xy_table_fixture()
        l1, l2 = t.c.x.label('a'), t.c.y.label('b')
        s = text("select x AS a, y AS b FROM t").columns(l1, l2).alias()
        mapping = self._mapping(s)
        assert l1 in mapping

        assert t.c.x not in mapping

    def test_select_column(self):
        t = self._xy_table_fixture()
        x, y = t.c.x, t.c.y
        s = text("select x, y FROM t").columns(x, y)
        mapping = self._mapping(s)
        assert t.c.x in mapping

    def test_select_alias_column(self):
        t = self._xy_table_fixture()
        x, y = t.c.x, t.c.y
        s = text("select x, y FROM t").columns(x, y).alias()
        mapping = self._mapping(s)
        assert t.c.x in mapping

    def test_select_table_alias_column(self):
        t = self._xy_table_fixture()
        x, y = t.c.x, t.c.y

        ta = t.alias()
        s = text("select ta.x, ta.y FROM t AS ta").columns(ta.c.x, ta.c.y)
        mapping = self._mapping(s)
        assert x not in mapping

    def test_select_label_alt_name_table_alias_column(self):
        t = self._xy_table_fixture()
        x, y = t.c.x, t.c.y

        ta = t.alias()
        l1, l2 = ta.c.x.label('a'), ta.c.y.label('b')

        s = text("SELECT ta.x AS a, ta.y AS b FROM t AS ta").columns(l1, l2)
        mapping = self._mapping(s)
        assert x not in mapping
        assert l1 in mapping
        assert ta.c.x not in mapping

    def test_cte(self):
        t = text("select id, name from user").columns(
            id=Integer,
            name=String).cte('t')

        s = select([table1]).where(table1.c.myid == t.c.id)
        self.assert_compile(
            s,
            "WITH t AS (select id, name from user) "
            "SELECT mytable.myid, mytable.name, mytable.description "
            "FROM mytable, t WHERE mytable.myid = t.id"
        )

    def test_alias(self):
        t = text("select id, name from user").columns(
            id=Integer,
            name=String).alias('t')

        s = select([table1]).where(table1.c.myid == t.c.id)
        self.assert_compile(
            s,
            "SELECT mytable.myid, mytable.name, mytable.description "
            "FROM mytable, (select id, name from user) AS t "
            "WHERE mytable.myid = t.id"
        )

    def test_scalar_subquery(self):
        t = text("select id from user").columns(id=Integer)
        subq = t.as_scalar()

        assert subq.type._type_affinity is Integer()._type_affinity

        s = select([table1.c.myid, subq]).where(table1.c.myid == subq)
        self.assert_compile(
            s,
            "SELECT mytable.myid, (select id from user) AS anon_1 "
            "FROM mytable WHERE mytable.myid = (select id from user)"
        )

    def test_build_bindparams(self):
        t = text("select id from user :foo :bar :bat")
        t = t.bindparams(bindparam("foo", type_=Integer))
        t = t.columns(id=Integer)
        t = t.bindparams(bar=String)
        t = t.bindparams(bindparam('bat', value='bat'))

        eq_(
            set(t.element._bindparams),
            set(["bat", "foo", "bar"])
        )


class TextWarningsTest(fixtures.TestBase, AssertsCompiledSQL):
    __dialect__ = 'default'

    def _test(self, fn, arg, offending_clause, expected):
        with expect_warnings("Textual "):
            stmt = fn(arg)
            self.assert_compile(stmt, expected)

        assert_raises_message(
            exc.SAWarning,
            r"Textual (?:SQL|column|SQL FROM) expression %(stmt)r should be "
            r"explicitly declared (?:with|as) text\(%(stmt)r\)" % {
                "stmt": util.ellipses_string(offending_clause),
            },
            fn, arg
        )

    def test_where(self):
        self._test(
            select([table1.c.myid]).where, "myid == 5", "myid == 5",
            "SELECT mytable.myid FROM mytable WHERE myid == 5"
        )

    def test_column(self):
        self._test(
            select, ["myid"], "myid",
            "SELECT myid"
        )

    def test_having(self):
        self._test(
            select([table1.c.myid]).having, "myid == 5", "myid == 5",
            "SELECT mytable.myid FROM mytable HAVING myid == 5"
        )

    def test_from(self):
        self._test(
            select([table1.c.myid]).select_from, "mytable", "mytable",
            "SELECT mytable.myid FROM mytable, mytable"   # two FROMs
        )


class OrderByLabelResolutionTest(fixtures.TestBase, AssertsCompiledSQL):
    __dialect__ = 'default'

    def _test_warning(self, stmt, offending_clause, expected):
        with expect_warnings(
                "Can't resolve label reference %r;" % offending_clause):
            self.assert_compile(
                stmt,
                expected
            )
        assert_raises_message(
            exc.SAWarning,
            "Can't resolve label reference %r; converting to text" %
            offending_clause,
            stmt.compile
        )

    def test_order_by_label(self):
        stmt = select([table1.c.myid.label('foo')]).order_by('foo')
        self.assert_compile(
            stmt,
            "SELECT mytable.myid AS foo FROM mytable ORDER BY foo"
        )

    def test_order_by_colname(self):
        stmt = select([table1.c.myid]).order_by('name')
        self.assert_compile(
            stmt,
            "SELECT mytable.myid FROM mytable ORDER BY mytable.name"
        )

    def test_order_by_alias_colname(self):
        t1 = table1.alias()
        stmt = select([t1.c.myid]).apply_labels().order_by('name')
        self.assert_compile(
            stmt,
            "SELECT mytable_1.myid AS mytable_1_myid "
            "FROM mytable AS mytable_1 ORDER BY mytable_1.name"
        )

    def test_order_by_named_label_from_anon_label(self):
        s1 = select([table1.c.myid.label(None).label("foo"), table1.c.name])
        stmt = s1.order_by("foo")
        self.assert_compile(
            stmt,
            "SELECT mytable.myid AS foo, mytable.name "
            "FROM mytable ORDER BY foo"
        )

    def test_order_by_outermost_label(self):
        # test [ticket:3335], assure that order_by("foo")
        # catches the label named "foo" in the columns clause only,
        # and not the label named "foo" in the FROM clause
        s1 = select([table1.c.myid.label("foo"), table1.c.name]).alias()
        stmt = select([s1.c.name, func.bar().label("foo")]).order_by("foo")

        self.assert_compile(
            stmt,
            "SELECT anon_1.name, bar() AS foo FROM "
            "(SELECT mytable.myid AS foo, mytable.name AS name "
            "FROM mytable) AS anon_1 ORDER BY foo"
        )

    def test_unresolvable_warning_order_by(self):
        stmt = select([table1.c.myid]).order_by('foobar')
        self._test_warning(
            stmt, "foobar",
            "SELECT mytable.myid FROM mytable ORDER BY foobar"
        )

    def test_group_by_label(self):
        stmt = select([table1.c.myid.label('foo')]).group_by('foo')
        self.assert_compile(
            stmt,
            "SELECT mytable.myid AS foo FROM mytable GROUP BY foo"
        )

    def test_group_by_colname(self):
        stmt = select([table1.c.myid]).group_by('name')
        self.assert_compile(
            stmt,
            "SELECT mytable.myid FROM mytable GROUP BY mytable.name"
        )

    def test_unresolvable_warning_group_by(self):
        stmt = select([table1.c.myid]).group_by('foobar')
        self._test_warning(
            stmt, "foobar",
            "SELECT mytable.myid FROM mytable GROUP BY foobar"
        )

    def test_asc(self):
        stmt = select([table1.c.myid]).order_by(asc('name'), 'description')
        self.assert_compile(
            stmt,
            "SELECT mytable.myid FROM mytable "
            "ORDER BY mytable.name ASC, mytable.description"
        )

    def test_group_by_subquery(self):
        stmt = select([table1]).alias()
        stmt = select([stmt]).apply_labels().group_by("myid")
        self.assert_compile(
            stmt,
            "SELECT anon_1.myid AS anon_1_myid, anon_1.name AS anon_1_name, "
            "anon_1.description AS anon_1_description FROM "
            "(SELECT mytable.myid AS myid, mytable.name AS name, "
            "mytable.description AS description FROM mytable) AS anon_1 "
            "GROUP BY anon_1.myid"
        )

    def test_order_by_func_label_desc(self):
        stmt = select([func.foo('bar').label('fb'), table1]).\
            order_by(desc('fb'))

        self.assert_compile(
            stmt,
            "SELECT foo(:foo_1) AS fb, mytable.myid, mytable.name, "
            "mytable.description FROM mytable ORDER BY fb DESC"
        )

    def test_pg_distinct(self):
        stmt = select([table1]).distinct('name')
        self.assert_compile(
            stmt,
            "SELECT DISTINCT ON (mytable.name) mytable.myid, "
            "mytable.name, mytable.description FROM mytable",
            dialect="postgresql"
        )

    def test_over(self):
        stmt = select([column("foo"), column("bar")])
        stmt = select(
            [func.row_number().
             over(order_by='foo', partition_by='bar')]
        ).select_from(stmt)

        self.assert_compile(
            stmt,
            "SELECT row_number() OVER (PARTITION BY bar ORDER BY foo) "
            "AS anon_1 FROM (SELECT foo, bar)"
        )

    def test_union_column(self):
        s1 = select([table1])
        s2 = select([table1])
        stmt = union(s1, s2).order_by("name")
        self.assert_compile(
            stmt,
            "SELECT mytable.myid, mytable.name, mytable.description FROM "
            "mytable UNION SELECT mytable.myid, mytable.name, "
            "mytable.description FROM mytable ORDER BY name"
        )

    def test_union_label(self):
        s1 = select([func.foo("hoho").label('x')])
        s2 = select([func.foo("Bar").label('y')])
        stmt = union(s1, s2).order_by("x")
        self.assert_compile(
            stmt,
            "SELECT foo(:foo_1) AS x UNION SELECT foo(:foo_2) AS y ORDER BY x"
        )

    def test_standalone_units_stringable(self):
        self.assert_compile(
            desc("somelabel"),
            "somelabel DESC"
        )

    def test_columnadapter_anonymized(self):
        """test issue #3148

        Testing the anonymization applied from the ColumnAdapter.columns
        collection, typically as used in eager loading.

        """
        exprs = [
            table1.c.myid,
            table1.c.name.label('t1name'),
            func.foo("hoho").label('x')]

        ta = table1.alias()
        adapter = sql_util.ColumnAdapter(ta, anonymize_labels=True)

        s1 = select([adapter.columns[expr] for expr in exprs]).\
            apply_labels().order_by("myid", "t1name", "x")

        def go():
            # the labels here are anonymized, so label naming
            # can't catch these.
            self.assert_compile(
                s1,
                "SELECT mytable_1.myid AS mytable_1_myid, "
                "mytable_1.name AS name_1, foo(:foo_2) AS foo_1 "
                "FROM mytable AS mytable_1 ORDER BY mytable_1.myid, t1name, x"
            )

        assert_warnings(
            go,
            ["Can't resolve label reference 't1name'",
             "Can't resolve label reference 'x'"], regex=True)

    def test_columnadapter_non_anonymized(self):
        """test issue #3148

        Testing the anonymization applied from the ColumnAdapter.columns
        collection, typically as used in eager loading.

        """
        exprs = [
            table1.c.myid,
            table1.c.name.label('t1name'),
            func.foo("hoho").label('x')]

        ta = table1.alias()
        adapter = sql_util.ColumnAdapter(ta)

        s1 = select([adapter.columns[expr] for expr in exprs]).\
            apply_labels().order_by("myid", "t1name", "x")

        # labels are maintained
        self.assert_compile(
            s1,
            "SELECT mytable_1.myid AS mytable_1_myid, "
            "mytable_1.name AS t1name, foo(:foo_1) AS x "
            "FROM mytable AS mytable_1 ORDER BY mytable_1.myid, t1name, x"
        )<|MERGE_RESOLUTION|>--- conflicted
+++ resolved
@@ -253,13 +253,8 @@
     def test_missing_bind_kw(self):
         assert_raises_message(
             exc.ArgumentError,
-<<<<<<< HEAD
-            "This text\(\) construct doesn't define a bound parameter named "
-            "'bar'",
-=======
             r"This text\(\) construct doesn't define "
             r"a bound parameter named 'bar'",
->>>>>>> 5ef2fde8
             text(":foo").bindparams,
             foo=5,
             bar=7)
@@ -267,13 +262,8 @@
     def test_missing_bind_posn(self):
         assert_raises_message(
             exc.ArgumentError,
-<<<<<<< HEAD
-            "This text\(\) construct doesn't define a bound parameter named "
-            "'bar'",
-=======
             r"This text\(\) construct doesn't define "
             r"a bound parameter named 'bar'",
->>>>>>> 5ef2fde8
             text(":foo").bindparams,
             bindparam(
                 'foo',
