import warnings
from sqlalchemy.testing import eq_, is_, assert_raises, assert_raises_message
from sqlalchemy import *
from sqlalchemy import exc as sa_exc, util, event
from sqlalchemy.orm import *
from sqlalchemy.orm.util import instance_str
from sqlalchemy.orm import exc as orm_exc, attributes
from sqlalchemy.testing.assertsql import AllOf, CompiledSQL, RegexSQL, Or
from sqlalchemy.sql import table, column
from sqlalchemy import testing
from sqlalchemy.testing import engines
from sqlalchemy.testing import fixtures
from test.orm import _fixtures
from sqlalchemy.testing.schema import Table, Column
from sqlalchemy import inspect
from sqlalchemy.ext.declarative import declarative_base
from sqlalchemy.testing.util import gc_collect


class O2MTest(fixtures.MappedTest):
    """deals with inheritance and one-to-many relationships"""
    @classmethod
    def define_tables(cls, metadata):
        global foo, bar, blub
        foo = Table('foo', metadata,
                    Column('id', Integer, primary_key=True,
                           test_needs_autoincrement=True),
                    Column('data', String(20)))

        bar = Table('bar', metadata,
                    Column('id', Integer, ForeignKey(
                        'foo.id'), primary_key=True),
                    Column('bar_data', String(20)))

        blub = Table('blub', metadata,
                     Column('id', Integer, ForeignKey(
                         'bar.id'), primary_key=True),
                     Column('foo_id', Integer, ForeignKey(
                         'foo.id'), nullable=False),
                     Column('blub_data', String(20)))

    def test_basic(self):
        class Foo(object):
            def __init__(self, data=None):
                self.data = data

            def __repr__(self):
                return "Foo id %d, data %s" % (self.id, self.data)
        mapper(Foo, foo)

        class Bar(Foo):
            def __repr__(self):
                return "Bar id %d, data %s" % (self.id, self.data)

        mapper(Bar, bar, inherits=Foo)

        class Blub(Bar):
            def __repr__(self):
                return "Blub id %d, data %s" % (self.id, self.data)

        mapper(Blub, blub, inherits=Bar, properties={
            'parent_foo': relationship(Foo)
        })

        sess = create_session()
        b1 = Blub("blub #1")
        b2 = Blub("blub #2")
        f = Foo("foo #1")
        sess.add(b1)
        sess.add(b2)
        sess.add(f)
        b1.parent_foo = f
        b2.parent_foo = f
        sess.flush()
        compare = ','.join([repr(b1), repr(b2), repr(b1.parent_foo),
                            repr(b2.parent_foo)])
        sess.expunge_all()
        result = sess.query(Blub).all()
        result_str = ','.join([repr(result[0]), repr(result[1]),
                               repr(result[0].parent_foo),
                               repr(result[1].parent_foo)])
        eq_(compare, result_str)
        eq_(result[0].parent_foo.data, 'foo #1')
        eq_(result[1].parent_foo.data, 'foo #1')


class PolyExpressionEagerLoad(fixtures.DeclarativeMappedTest):
    run_setup_mappers = 'once'
    __dialect__ = 'default'

    @classmethod
    def setup_classes(cls):
        Base = cls.DeclarativeBasic

        class A(fixtures.ComparableEntity, Base):
            __tablename__ = 'a'

            id = Column(Integer, primary_key=True,
                        test_needs_autoincrement=True)
            discriminator = Column(String(50), nullable=False)
            child_id = Column(Integer, ForeignKey('a.id'))
            child = relationship('A')

            p_a = case([
                (discriminator == "a", "a"),
            ], else_="b")

            __mapper_args__ = {
                'polymorphic_identity': 'a',
                "polymorphic_on": p_a,
            }

        class B(A):
            __mapper_args__ = {
                'polymorphic_identity': 'b'
            }

    @classmethod
    def insert_data(cls):
        A = cls.classes.A

        session = Session(testing.db)
        session.add_all([
            A(id=1, discriminator='a'),
            A(id=2, discriminator='b', child_id=1),
            A(id=3, discriminator='c', child_id=1),
        ])
        session.commit()

    def test_joinedload(self):
        A = self.classes.A
        B = self.classes.B

        session = Session(testing.db)
        result = session.query(A).filter_by(child_id=None).\
            options(joinedload('child')).one()

        eq_(
            result,
            A(id=1, discriminator='a', child=[B(id=2), B(id=3)]),
        )


class PolymorphicResolutionMultiLevel(fixtures.DeclarativeMappedTest,
                                      testing.AssertsCompiledSQL):
    run_setup_mappers = 'once'
    __dialect__ = 'default'

    @classmethod
    def setup_classes(cls):
        Base = cls.DeclarativeBasic

        class A(Base):
            __tablename__ = 'a'
            id = Column(Integer, primary_key=True)

        class B(A):
            __tablename__ = 'b'
            id = Column(Integer, ForeignKey('a.id'), primary_key=True)

        class C(A):
            __tablename__ = 'c'
            id = Column(Integer, ForeignKey('a.id'), primary_key=True)

        class D(B):
            __tablename__ = 'd'
            id = Column(Integer, ForeignKey('b.id'), primary_key=True)

    def test_ordered_b_d(self):
        a_mapper = inspect(self.classes.A)
        eq_(
            a_mapper._mappers_from_spec(
                [self.classes.B, self.classes.D], None),
            [a_mapper, inspect(self.classes.B), inspect(self.classes.D)]
        )

    def test_a(self):
        a_mapper = inspect(self.classes.A)
        eq_(a_mapper._mappers_from_spec([self.classes.A], None), [a_mapper])

    def test_b_d_selectable(self):
        a_mapper = inspect(self.classes.A)
        spec = [self.classes.D, self.classes.B]
        eq_(
            a_mapper._mappers_from_spec(
                spec,
                self.classes.B.__table__.join(self.classes.D.__table__)
            ),
            [inspect(self.classes.B), inspect(self.classes.D)]
        )

    def test_d_selectable(self):
        a_mapper = inspect(self.classes.A)
        spec = [self.classes.D]
        eq_(
            a_mapper._mappers_from_spec(
                spec,
                self.classes.B.__table__.join(self.classes.D.__table__)
            ),
            [inspect(self.classes.D)]
        )

    def test_reverse_d_b(self):
        a_mapper = inspect(self.classes.A)
        spec = [self.classes.D, self.classes.B]
        eq_(
            a_mapper._mappers_from_spec(spec, None),
            [a_mapper, inspect(self.classes.B), inspect(self.classes.D)]
        )
        mappers, selectable = a_mapper._with_polymorphic_args(spec=spec)
        self.assert_compile(selectable,
                            "a LEFT OUTER JOIN b ON a.id = b.id "
                            "LEFT OUTER JOIN d ON b.id = d.id")

    def test_d_b_missing(self):
        a_mapper = inspect(self.classes.A)
        spec = [self.classes.D]
        eq_(
            a_mapper._mappers_from_spec(spec, None),
            [a_mapper, inspect(self.classes.B), inspect(self.classes.D)]
        )
        mappers, selectable = a_mapper._with_polymorphic_args(spec=spec)
        self.assert_compile(selectable,
                            "a LEFT OUTER JOIN b ON a.id = b.id "
                            "LEFT OUTER JOIN d ON b.id = d.id")

    def test_d_c_b(self):
        a_mapper = inspect(self.classes.A)
        spec = [self.classes.D, self.classes.C, self.classes.B]
        ms = a_mapper._mappers_from_spec(spec, None)

        eq_(
            ms[-1], inspect(self.classes.D)
        )
        eq_(ms[0], a_mapper)
        eq_(
            set(ms[1:3]), set(a_mapper._inheriting_mappers)
        )


class PolymorphicOnNotLocalTest(fixtures.MappedTest):
    @classmethod
    def define_tables(cls, metadata):
        t1 = Table('t1', metadata,
                   Column('id', Integer, primary_key=True,
                          test_needs_autoincrement=True),
                   Column('x', String(10)),
                   Column('q', String(10)))
        t2 = Table('t2', metadata,
                   Column('t2id', Integer, primary_key=True,
                          test_needs_autoincrement=True),
                   Column('y', String(10)),
                   Column('xid', ForeignKey('t1.id')))

    @classmethod
    def setup_classes(cls):
        class Parent(cls.Comparable):
            pass

        class Child(Parent):
            pass

    def test_non_col_polymorphic_on(self):
        Parent = self.classes.Parent
        t2 = self.tables.t2
        assert_raises_message(
            sa_exc.ArgumentError,
            "Can't determine polymorphic_on "
            "value 'im not a column' - no "
            "attribute is mapped to this name.",
            mapper,
            Parent, t2, polymorphic_on="im not a column"
        )

    def test_polymorphic_on_non_expr_prop(self):
        t2, t1 = self.tables.t2, self.tables.t1
        Parent = self.classes.Parent

        t1t2_join = select([t1.c.x], from_obj=[t1.join(t2)]).alias()

        def go():
            interface_m = mapper(Parent, t2,
                                 polymorphic_on=lambda: "hi",
                                 polymorphic_identity=0)

        assert_raises_message(
            sa_exc.ArgumentError,
            "Only direct column-mapped property or "
            "SQL expression can be passed for polymorphic_on",
            go
        )

    def test_polymorphic_on_not_present_col(self):
        t2, t1 = self.tables.t2, self.tables.t1
        Parent = self.classes.Parent
        t1t2_join = select([t1.c.x], from_obj=[t1.join(t2)]).alias()

        def go():
            t1t2_join_2 = select([t1.c.q], from_obj=[t1.join(t2)]).alias()
            interface_m = mapper(Parent, t2,
                                 polymorphic_on=t1t2_join.c.x,
                                 with_polymorphic=('*', t1t2_join_2),
                                 polymorphic_identity=0)
        assert_raises_message(
            sa_exc.InvalidRequestError,
            "Could not map polymorphic_on column 'x' to the mapped table - "
            "polymorphic loads will not function properly",
            go
        )

    def test_polymorphic_on_only_in_with_poly(self):
        t2, t1 = self.tables.t2, self.tables.t1
        Parent = self.classes.Parent
        t1t2_join = select([t1.c.x], from_obj=[t1.join(t2)]).alias()
        # if its in the with_polymorphic, then its OK
        mapper(Parent, t2,
               polymorphic_on=t1t2_join.c.x,
               with_polymorphic=('*', t1t2_join),
               polymorphic_identity=0)

    def test_polymorpic_on_not_in_with_poly(self):
        t2, t1 = self.tables.t2, self.tables.t1
        Parent = self.classes.Parent

        t1t2_join = select([t1.c.x], from_obj=[t1.join(t2)]).alias()

        # if with_polymorphic, but its not present, not OK
        def go():
            t1t2_join_2 = select([t1.c.q], from_obj=[t1.join(t2)]).alias()
            interface_m = mapper(Parent, t2,
                                 polymorphic_on=t1t2_join.c.x,
                                 with_polymorphic=('*', t1t2_join_2),
                                 polymorphic_identity=0)
        assert_raises_message(
            sa_exc.InvalidRequestError,
            "Could not map polymorphic_on column 'x' "
            "to the mapped table - "
            "polymorphic loads will not function properly",
            go
        )

    def test_polymorphic_on_expr_explicit_map(self):
        t2, t1 = self.tables.t2, self.tables.t1
        Parent, Child = self.classes.Parent, self.classes.Child
        expr = case([
            (t1.c.x == "p", "parent"),
            (t1.c.x == "c", "child"),
        ])
        mapper(Parent, t1, properties={
            "discriminator": column_property(expr)
        }, polymorphic_identity="parent",
            polymorphic_on=expr)
        mapper(Child, t2, inherits=Parent,
               polymorphic_identity="child")

        self._roundtrip(parent_ident='p', child_ident='c')

    def test_polymorphic_on_expr_implicit_map_no_label_joined(self):
        t2, t1 = self.tables.t2, self.tables.t1
        Parent, Child = self.classes.Parent, self.classes.Child
        expr = case([
            (t1.c.x == "p", "parent"),
            (t1.c.x == "c", "child"),
        ])
        mapper(Parent, t1, polymorphic_identity="parent",
               polymorphic_on=expr)
        mapper(Child, t2, inherits=Parent, polymorphic_identity="child")

        self._roundtrip(parent_ident='p', child_ident='c')

    def test_polymorphic_on_expr_implicit_map_w_label_joined(self):
        t2, t1 = self.tables.t2, self.tables.t1
        Parent, Child = self.classes.Parent, self.classes.Child
        expr = case([
            (t1.c.x == "p", "parent"),
            (t1.c.x == "c", "child"),
        ]).label(None)
        mapper(Parent, t1, polymorphic_identity="parent",
               polymorphic_on=expr)
        mapper(Child, t2, inherits=Parent, polymorphic_identity="child")

        self._roundtrip(parent_ident='p', child_ident='c')

    def test_polymorphic_on_expr_implicit_map_no_label_single(self):
        """test that single_table_criterion is propagated
        with a standalone expr"""
        t2, t1 = self.tables.t2, self.tables.t1
        Parent, Child = self.classes.Parent, self.classes.Child
        expr = case([
            (t1.c.x == "p", "parent"),
            (t1.c.x == "c", "child"),
        ])
        mapper(Parent, t1, polymorphic_identity="parent",
               polymorphic_on=expr)
        mapper(Child, inherits=Parent, polymorphic_identity="child")

        self._roundtrip(parent_ident='p', child_ident='c')

    def test_polymorphic_on_expr_implicit_map_w_label_single(self):
        """test that single_table_criterion is propagated
        with a standalone expr"""
        t2, t1 = self.tables.t2, self.tables.t1
        Parent, Child = self.classes.Parent, self.classes.Child
        expr = case([
            (t1.c.x == "p", "parent"),
            (t1.c.x == "c", "child"),
        ]).label(None)
        mapper(Parent, t1, polymorphic_identity="parent",
               polymorphic_on=expr)
        mapper(Child, inherits=Parent, polymorphic_identity="child")

        self._roundtrip(parent_ident='p', child_ident='c')

    def test_polymorphic_on_column_prop(self):
        t2, t1 = self.tables.t2, self.tables.t1
        Parent, Child = self.classes.Parent, self.classes.Child
        expr = case([
            (t1.c.x == "p", "parent"),
            (t1.c.x == "c", "child"),
        ])
        cprop = column_property(expr)
        mapper(Parent, t1, properties={
            "discriminator": cprop
        }, polymorphic_identity="parent",
            polymorphic_on=cprop)
        mapper(Child, t2, inherits=Parent,
               polymorphic_identity="child")

        self._roundtrip(parent_ident='p', child_ident='c')

    def test_polymorphic_on_column_str_prop(self):
        t2, t1 = self.tables.t2, self.tables.t1
        Parent, Child = self.classes.Parent, self.classes.Child
        expr = case([
            (t1.c.x == "p", "parent"),
            (t1.c.x == "c", "child"),
        ])
        cprop = column_property(expr)
        mapper(Parent, t1, properties={
            "discriminator": cprop
        }, polymorphic_identity="parent",
            polymorphic_on="discriminator")
        mapper(Child, t2, inherits=Parent,
               polymorphic_identity="child")

        self._roundtrip(parent_ident='p', child_ident='c')

    def test_polymorphic_on_synonym(self):
        t2, t1 = self.tables.t2, self.tables.t1
        Parent, Child = self.classes.Parent, self.classes.Child
        cprop = column_property(t1.c.x)
        assert_raises_message(
            sa_exc.ArgumentError,
            "Only direct column-mapped property or "
            "SQL expression can be passed for polymorphic_on",
            mapper, Parent, t1, properties={
                "discriminator": cprop,
                "discrim_syn": synonym(cprop)
            }, polymorphic_identity="parent",
            polymorphic_on="discrim_syn")

    def _roundtrip(self, set_event=True, parent_ident='parent',
                   child_ident='child'):
        Parent, Child = self.classes.Parent, self.classes.Child

        # locate the "polymorphic_on" ColumnProperty.   This isn't
        # "officially" stored at the moment so do some heuristics to find it.
        parent_mapper = inspect(Parent)
        for prop in parent_mapper.column_attrs:
            if not prop.instrument:
                break
        else:
            prop = parent_mapper._columntoproperty[
                parent_mapper.polymorphic_on]

        # then make sure the column we will query on matches.
        is_(
            parent_mapper.polymorphic_on,
            prop.columns[0]
        )

        if set_event:
            @event.listens_for(Parent, "init", propagate=True)
            def set_identity(instance, *arg, **kw):
                ident = object_mapper(instance).polymorphic_identity
                if ident == 'parent':
                    instance.x = parent_ident
                elif ident == 'child':
                    instance.x = child_ident
                else:
                    assert False, "Got unexpected identity %r" % ident

        s = Session(testing.db)
        s.add_all([
            Parent(q="p1"),
            Child(q="c1", y="c1"),
            Parent(q="p2"),
        ])
        s.commit()
        s.close()

        eq_(
            [type(t) for t in s.query(Parent).order_by(Parent.id)],
            [Parent, Child, Parent]
        )

        eq_(
            [type(t) for t in s.query(Child).all()],
            [Child]
        )


class SortOnlyOnImportantFKsTest(fixtures.MappedTest):
    @classmethod
    def define_tables(cls, metadata):
        Table('a', metadata,
              Column('id', Integer, primary_key=True,
                     test_needs_autoincrement=True),
              Column('b_id', Integer,
                     ForeignKey('b.id', use_alter=True, name='b')))
        Table('b', metadata,
              Column('id', Integer, ForeignKey('a.id'), primary_key=True))

    @classmethod
    def setup_classes(cls):
        Base = declarative_base()

        class A(Base):
            __tablename__ = "a"

            id = Column(Integer, primary_key=True,
                        test_needs_autoincrement=True)
            b_id = Column(Integer, ForeignKey('b.id'))

        class B(A):
            __tablename__ = "b"

            id = Column(Integer, ForeignKey('a.id'), primary_key=True)

            __mapper_args__ = {'inherit_condition': id == A.id}

        cls.classes.A = A
        cls.classes.B = B

    def test_flush(self):
        s = Session(testing.db)
        s.add(self.classes.B())
        s.flush()


class FalseDiscriminatorTest(fixtures.MappedTest):
    @classmethod
    def define_tables(cls, metadata):
        global t1
        t1 = Table('t1', metadata,
                   Column('id', Integer, primary_key=True,
                          test_needs_autoincrement=True),
                   Column('type', Boolean, nullable=False))

    def test_false_on_sub(self):
        class Foo(object):
            pass

        class Bar(Foo):
            pass
        mapper(Foo, t1, polymorphic_on=t1.c.type, polymorphic_identity=True)
        mapper(Bar, inherits=Foo, polymorphic_identity=False)
        sess = create_session()
        b1 = Bar()
        sess.add(b1)
        sess.flush()
        assert b1.type is False
        sess.expunge_all()
        assert isinstance(sess.query(Foo).one(), Bar)

    def test_false_on_base(self):
        class Ding(object):
            pass

        class Bat(Ding):
            pass
        mapper(Ding, t1, polymorphic_on=t1.c.type, polymorphic_identity=False)
        mapper(Bat, inherits=Ding, polymorphic_identity=True)
        sess = create_session()
        d1 = Ding()
        sess.add(d1)
        sess.flush()
        assert d1.type is False
        sess.expunge_all()
        assert sess.query(Ding).one() is not None


class PolymorphicSynonymTest(fixtures.MappedTest):
    @classmethod
    def define_tables(cls, metadata):
        global t1, t2
        t1 = Table('t1', metadata,
                   Column('id', Integer, primary_key=True,
                          test_needs_autoincrement=True),
                   Column('type', String(10), nullable=False),
                   Column('info', String(255)))
        t2 = Table('t2', metadata,
                   Column('id', Integer, ForeignKey('t1.id'),
                          primary_key=True),
                   Column('data', String(10), nullable=False))

    def test_polymorphic_synonym(self):
        class T1(fixtures.ComparableEntity):
            def info(self):
                return "THE INFO IS:" + self._info

            def _set_info(self, x):
                self._info = x
            info = property(info, _set_info)

        class T2(T1):
            pass

        mapper(T1, t1, polymorphic_on=t1.c.type, polymorphic_identity='t1',
               properties={'info': synonym('_info', map_column=True)})
        mapper(T2, t2, inherits=T1, polymorphic_identity='t2')
        sess = create_session()
        at1 = T1(info='at1')
        at2 = T2(info='at2', data='t2 data')
        sess.add(at1)
        sess.add(at2)
        sess.flush()
        sess.expunge_all()
        eq_(sess.query(T2).filter(T2.info == 'at2').one(), at2)
        eq_(at2.info, "THE INFO IS:at2")


class PolymorphicAttributeManagementTest(fixtures.MappedTest):
    """Test polymorphic_on can be assigned, can be mirrored, etc."""

    run_setup_mappers = 'once'

    @classmethod
    def define_tables(cls, metadata):
        Table('table_a', metadata,
              Column('id', Integer, primary_key=True,
                     test_needs_autoincrement=True),
              Column('class_name', String(50)))
        Table('table_b', metadata,
              Column('id', Integer, ForeignKey('table_a.id'),
                     primary_key=True),
              Column('class_name', String(50)))
        Table('table_c', metadata,
              Column('id', Integer, ForeignKey('table_b.id'),
                     primary_key=True),
              Column('data', String(10)))

    @classmethod
    def setup_classes(cls):
        table_b, table_c, table_a = (cls.tables.table_b,
                                     cls.tables.table_c,
                                     cls.tables.table_a)

        class A(cls.Basic):
            pass

        class B(A):
            pass

        class C(B):
            pass

        class D(B):
            pass

        mapper(A, table_a,
               polymorphic_on=table_a.c.class_name,
               polymorphic_identity='a')
        mapper(B, table_b, inherits=A, polymorphic_on=table_b.c.class_name,
               polymorphic_identity='b',
               properties=dict(
                   class_name=[table_a.c.class_name, table_b.c.class_name]))
        mapper(C, table_c, inherits=B, polymorphic_identity='c')
        mapper(D, inherits=B, polymorphic_identity='d')

    def test_poly_configured_immediate(self):
        A, C, B = (self.classes.A, self.classes.C, self.classes.B)

        a = A()
        b = B()
        c = C()
        eq_(a.class_name, 'a')
        eq_(b.class_name, 'b')
        eq_(c.class_name, 'c')

    def test_base_class(self):
        A, C, B = (self.classes.A, self.classes.C, self.classes.B)

        sess = Session()
        c1 = C()
        sess.add(c1)
        sess.commit()

        assert isinstance(sess.query(B).first(), C)

        sess.close()

        assert isinstance(sess.query(A).first(), C)

    def test_valid_assignment_upwards(self):
        """test that we can assign 'd' to a B, since B/D
        both involve the same set of tables.
        """
        D, B = self.classes.D, self.classes.B

        sess = Session()
        b1 = B()
        b1.class_name = 'd'
        sess.add(b1)
        sess.commit()
        sess.close()
        assert isinstance(sess.query(B).first(), D)

    def test_invalid_assignment_downwards(self):
        """test that we warn on assign of 'b' to a C, since this adds
        a row to the C table we'd never load.
        """
        C = self.classes.C

        sess = Session()
        c1 = C()
        c1.class_name = 'b'
        sess.add(c1)
        assert_raises_message(
            sa_exc.SAWarning,
            "Flushing object %s with incompatible "
            "polymorphic identity 'b'; the object may not "
            "refresh and/or load correctly" % instance_str(c1),
            sess.flush
        )

    def test_invalid_assignment_upwards(self):
        """test that we warn on assign of 'c' to a B, since we will have a
        "C" row that has no joined row, which will cause object
        deleted errors.
        """
        B = self.classes.B

        sess = Session()
        b1 = B()
        b1.class_name = 'c'
        sess.add(b1)
        assert_raises_message(
            sa_exc.SAWarning,
            "Flushing object %s with incompatible "
            "polymorphic identity 'c'; the object may not "
            "refresh and/or load correctly" % instance_str(b1),
            sess.flush
        )

    def test_entirely_oob_assignment(self):
        """test warn on an unknown polymorphic identity.
        """
        B = self.classes.B

        sess = Session()
        b1 = B()
        b1.class_name = 'xyz'
        sess.add(b1)
        assert_raises_message(
            sa_exc.SAWarning,
            "Flushing object %s with incompatible "
            "polymorphic identity 'xyz'; the object may not "
            "refresh and/or load correctly" % instance_str(b1),
            sess.flush
        )

    def test_not_set_on_upate(self):
        C = self.classes.C

        sess = Session()
        c1 = C()
        sess.add(c1)
        sess.commit()
        sess.expire(c1)

        c1.data = 'foo'
        sess.flush()

    def test_validate_on_upate(self):
        C = self.classes.C

        sess = Session()
        c1 = C()
        sess.add(c1)
        sess.commit()
        sess.expire(c1)

        c1.class_name = 'b'
        assert_raises_message(
            sa_exc.SAWarning,
            "Flushing object %s with incompatible "
            "polymorphic identity 'b'; the object may not "
            "refresh and/or load correctly" % instance_str(c1),
            sess.flush
        )


class CascadeTest(fixtures.MappedTest):
    """that cascades on polymorphic relationships continue
    cascading along the path of the instance's mapper, not
    the base mapper."""

    @classmethod
    def define_tables(cls, metadata):
        global t1, t2, t3, t4
        t1 = Table('t1', metadata,
                   Column('id', Integer, primary_key=True,
                          test_needs_autoincrement=True),
                   Column('data', String(30)))

        t2 = Table('t2', metadata,
                   Column('id', Integer, primary_key=True,
                          test_needs_autoincrement=True),
                   Column('t1id', Integer, ForeignKey('t1.id')),
                   Column('type', String(30)),
                   Column('data', String(30)))
        t3 = Table('t3', metadata,
                   Column('id', Integer, ForeignKey('t2.id'),
                          primary_key=True),
                   Column('moredata', String(30)))

        t4 = Table('t4', metadata,
                   Column('id', Integer, primary_key=True,
                          test_needs_autoincrement=True),
                   Column('t3id', Integer, ForeignKey('t3.id')),
                   Column('data', String(30)))

    def test_cascade(self):
        class T1(fixtures.BasicEntity):
            pass

        class T2(fixtures.BasicEntity):
            pass

        class T3(T2):
            pass

        class T4(fixtures.BasicEntity):
            pass

        mapper(T1, t1, properties={
            't2s': relationship(T2, cascade="all")
        })
        mapper(T2, t2, polymorphic_on=t2.c.type, polymorphic_identity='t2')
        mapper(T3, t3, inherits=T2, polymorphic_identity='t3', properties={
            't4s': relationship(T4, cascade="all")
        })
        mapper(T4, t4)

        sess = create_session()
        t1_1 = T1(data='t1')

        t3_1 = T3(data='t3', moredata='t3')
        t2_1 = T2(data='t2')

        t1_1.t2s.append(t2_1)
        t1_1.t2s.append(t3_1)

        t4_1 = T4(data='t4')
        t3_1.t4s.append(t4_1)

        sess.add(t1_1)

        assert t4_1 in sess.new
        sess.flush()

        sess.delete(t1_1)
        assert t4_1 in sess.deleted
        sess.flush()


class M2OUseGetTest(fixtures.MappedTest):
    @classmethod
    def define_tables(cls, metadata):
        Table('base', metadata,
              Column('id', Integer, primary_key=True,
                     test_needs_autoincrement=True),
              Column('type', String(30)))
        Table('sub', metadata,
              Column('id', Integer, ForeignKey('base.id'), primary_key=True))
        Table('related', metadata,
              Column('id', Integer, primary_key=True,
                     test_needs_autoincrement=True),
              Column('sub_id', Integer, ForeignKey('sub.id')))

    def test_use_get(self):
        base, sub, related = (self.tables.base,
                              self.tables.sub,
                              self.tables.related)

        # test [ticket:1186]
        class Base(fixtures.BasicEntity):
            pass

        class Sub(Base):
            pass

        class Related(Base):
            pass
        mapper(Base, base, polymorphic_on=base.c.type,
               polymorphic_identity='b')
        mapper(Sub, sub, inherits=Base, polymorphic_identity='s')
        mapper(Related, related, properties={
            # previously, this was needed for the comparison to occur:
            # the 'primaryjoin' looks just like "Sub"'s "get" clause
            # (based on the Base id), and foreign_keys since that join
            # condition doesn't actually have any fks in it
            # 'sub':relationship(Sub, primaryjoin=base.c.id==related.c.sub_id,
            # foreign_keys=related.c.sub_id)

            # now we can use this:
            'sub': relationship(Sub)
        })

        assert class_mapper(Related).get_property('sub').strategy.use_get

        sess = create_session()
        s1 = Sub()
        r1 = Related(sub=s1)
        sess.add(r1)
        sess.flush()
        sess.expunge_all()

        r1 = sess.query(Related).first()
        s1 = sess.query(Sub).first()

        def go():
            assert r1.sub
        self.assert_sql_count(testing.db, go, 0)


class GetTest(fixtures.MappedTest):
    @classmethod
    def define_tables(cls, metadata):
        global foo, bar, blub
        foo = Table('foo', metadata,
                    Column('id', Integer, primary_key=True,
                           test_needs_autoincrement=True),
                    Column('type', String(30)),
                    Column('data', String(20)))

        bar = Table('bar', metadata,
                    Column('id', Integer, ForeignKey(
                        'foo.id'), primary_key=True),
                    Column('bar_data', String(20)))

        blub = Table('blub', metadata,
                     Column('blub_id', Integer, primary_key=True,
                            test_needs_autoincrement=True),
                     Column('foo_id', Integer, ForeignKey('foo.id')),
                     Column('bar_id', Integer, ForeignKey('bar.id')),
                     Column('blub_data', String(20)))

    @classmethod
    def setup_classes(cls):
        class Foo(cls.Basic):
            pass

        class Bar(Foo):
            pass

        class Blub(Bar):
            pass

    def test_get_polymorphic(self):
        self._do_get_test(True)

    def test_get_nonpolymorphic(self):
        self._do_get_test(False)

    def _do_get_test(self, polymorphic):
        foo, Bar, Blub, blub, bar, Foo = (self.tables.foo,
                                          self.classes.Bar,
                                          self.classes.Blub,
                                          self.tables.blub,
                                          self.tables.bar,
                                          self.classes.Foo)

        if polymorphic:
            mapper(Foo, foo, polymorphic_on=foo.c.type,
                   polymorphic_identity='foo')
            mapper(Bar, bar, inherits=Foo, polymorphic_identity='bar')
            mapper(Blub, blub, inherits=Bar, polymorphic_identity='blub')
        else:
            mapper(Foo, foo)
            mapper(Bar, bar, inherits=Foo)
            mapper(Blub, blub, inherits=Bar)

        sess = create_session()
        f = Foo()
        b = Bar()
        bl = Blub()
        sess.add(f)
        sess.add(b)
        sess.add(bl)
        sess.flush()

        if polymorphic:
            def go():
                assert sess.query(Foo).get(f.id) is f
                assert sess.query(Foo).get(b.id) is b
                assert sess.query(Foo).get(bl.id) is bl
                assert sess.query(Bar).get(b.id) is b
                assert sess.query(Bar).get(bl.id) is bl
                assert sess.query(Blub).get(bl.id) is bl

                # test class mismatches - item is present
                # in the identity map but we requested a subclass
                assert sess.query(Blub).get(f.id) is None
                assert sess.query(Blub).get(b.id) is None
                assert sess.query(Bar).get(f.id) is None

            self.assert_sql_count(testing.db, go, 0)
        else:
            # this is testing the 'wrong' behavior of using get()
            # polymorphically with mappers that are not configured to be
            # polymorphic.  the important part being that get() always
            # returns an instance of the query's type.
            def go():
                assert sess.query(Foo).get(f.id) is f

                bb = sess.query(Foo).get(b.id)
                assert isinstance(b, Foo) and bb.id == b.id

                bll = sess.query(Foo).get(bl.id)
                assert isinstance(bll, Foo) and bll.id == bl.id

                assert sess.query(Bar).get(b.id) is b

                bll = sess.query(Bar).get(bl.id)
                assert isinstance(bll, Bar) and bll.id == bl.id

                assert sess.query(Blub).get(bl.id) is bl

            self.assert_sql_count(testing.db, go, 3)


class EagerLazyTest(fixtures.MappedTest):
    """tests eager load/lazy load of child items off inheritance mappers, tests
    that LazyLoader constructs the right query condition."""

    @classmethod
    def define_tables(cls, metadata):
        global foo, bar, bar_foo
        foo = Table('foo', metadata,
                    Column('id', Integer, primary_key=True,
                           test_needs_autoincrement=True),
                    Column('data', String(30)))
        bar = Table('bar', metadata,
                    Column('id', Integer, ForeignKey(
                        'foo.id'), primary_key=True),
                    Column('bar_data', String(30)))

        bar_foo = Table('bar_foo', metadata,
                        Column('bar_id', Integer, ForeignKey('bar.id')),
                        Column('foo_id', Integer, ForeignKey('foo.id')))

    def test_basic(self):
        class Foo(object):
            pass

        class Bar(Foo):
            pass

        foos = mapper(Foo, foo)
        bars = mapper(Bar, bar, inherits=foos)
        bars.add_property('lazy', relationship(foos, bar_foo, lazy='select'))
        bars.add_property('eager', relationship(foos, bar_foo, lazy='joined'))

        foo.insert().execute(data='foo1')
        bar.insert().execute(id=1, data='bar1')

        foo.insert().execute(data='foo2')
        bar.insert().execute(id=2, data='bar2')

        foo.insert().execute(data='foo3')  # 3
        foo.insert().execute(data='foo4')  # 4

        bar_foo.insert().execute(bar_id=1, foo_id=3)
        bar_foo.insert().execute(bar_id=2, foo_id=4)

        sess = create_session()
        q = sess.query(Bar)
        self.assert_(len(q.first().lazy) == 1)
        self.assert_(len(q.first().eager) == 1)


class EagerTargetingTest(fixtures.MappedTest):
    """test a scenario where joined table inheritance might be
    confused as an eagerly loaded joined table."""

    @classmethod
    def define_tables(cls, metadata):
        Table('a_table', metadata,
              Column('id', Integer, primary_key=True),
              Column('name', String(50)),
              Column('type', String(30), nullable=False),
              Column('parent_id', Integer, ForeignKey('a_table.id')))

        Table('b_table', metadata,
              Column('id', Integer, ForeignKey(
                  'a_table.id'), primary_key=True),
              Column('b_data', String(50)))

    def test_adapt_stringency(self):
        b_table, a_table = self.tables.b_table, self.tables.a_table

        class A(fixtures.ComparableEntity):
            pass

        class B(A):
            pass

        mapper(
            A, a_table, polymorphic_on=a_table.c.type,
            polymorphic_identity='A',
            properties={'children': relationship(A, order_by=a_table.c.name)})

        mapper(B, b_table, inherits=A, polymorphic_identity='B', properties={
            'b_derived': column_property(b_table.c.b_data + "DATA")
        })

        sess = create_session()

        b1 = B(id=1, name='b1', b_data='i')
        sess.add(b1)
        sess.flush()

        b2 = B(id=2, name='b2', b_data='l', parent_id=1)
        sess.add(b2)
        sess.flush()

        bid = b1.id

        sess.expunge_all()
        node = sess.query(B).filter(B.id == bid).all()[0]
        eq_(node, B(id=1, name='b1', b_data='i'))
        eq_(node.children[0], B(id=2, name='b2', b_data='l'))

        sess.expunge_all()
        node = sess.query(B).options(joinedload(B.children))\
            .filter(B.id == bid).all()[0]
        eq_(node, B(id=1, name='b1', b_data='i'))
        eq_(node.children[0], B(id=2, name='b2', b_data='l'))


class FlushTest(fixtures.MappedTest):
    """test dependency sorting among inheriting mappers"""

    @classmethod
    def define_tables(cls, metadata):
        Table('users', metadata,
              Column('id', Integer, primary_key=True,
                     test_needs_autoincrement=True),
              Column('email', String(128)),
              Column('password', String(16)))

        Table('roles', metadata,
              Column('id', Integer, primary_key=True,
                     test_needs_autoincrement=True),
              Column('description', String(32)))

        Table('user_roles', metadata,
              Column('user_id', Integer, ForeignKey(
                  'users.id'), primary_key=True),
              Column('role_id', Integer, ForeignKey(
                  'roles.id'), primary_key=True)
              )

        Table('admins', metadata,
              Column('admin_id', Integer, primary_key=True,
                     test_needs_autoincrement=True),
              Column('user_id', Integer, ForeignKey('users.id')))

    def test_one(self):
        admins, users, roles, user_roles = (self.tables.admins,
                                            self.tables.users,
                                            self.tables.roles,
                                            self.tables.user_roles)

        class User(object):
            pass

        class Role(object):
            pass

        class Admin(User):
            pass
        role_mapper = mapper(Role, roles)
        user_mapper = mapper(User, users, properties={
            'roles': relationship(Role, secondary=user_roles, lazy='joined')})
        admin_mapper = mapper(Admin, admins, inherits=user_mapper)
        sess = create_session()
        adminrole = Role()
        sess.add(adminrole)
        sess.flush()

        # create an Admin, and append a Role.  the dependency processors
        # corresponding to the "roles" attribute for the Admin mapper and the
        # User mapper have to ensure that two dependency processors don't fire
        # off and insert the many to many row twice.
        a = Admin()
        a.roles.append(adminrole)
        a.password = 'admin'
        sess.add(a)
        sess.flush()

        eq_(select([func.count('*')]).select_from(user_roles).scalar(), 1)

    def test_two(self):
        admins, users, roles, user_roles = (self.tables.admins,
                                            self.tables.users,
                                            self.tables.roles,
                                            self.tables.user_roles)

        class User(object):
            def __init__(self, email=None, password=None):
                self.email = email
                self.password = password

        class Role(object):
            def __init__(self, description=None):
                self.description = description

        class Admin(User):
            pass

        role_mapper = mapper(Role, roles)
        user_mapper = mapper(User, users, properties={
            'roles': relationship(Role, secondary=user_roles, lazy='joined')})

        admin_mapper = mapper(Admin, admins, inherits=user_mapper)

        # create roles
        adminrole = Role('admin')

        sess = create_session()
        sess.add(adminrole)
        sess.flush()

        # create admin user
        a = Admin(email='tim', password='admin')
        a.roles.append(adminrole)
        sess.add(a)
        sess.flush()

        a.password = 'sadmin'
        sess.flush()
        eq_(select([func.count('*')]).select_from(user_roles).scalar(), 1)


class PassiveDeletesTest(fixtures.MappedTest):
    __requires__ = ('foreign_keys',)

    @classmethod
    def define_tables(cls, metadata):
        Table(
            "a", metadata,
            Column('id', Integer, primary_key=True),
            Column('type', String(30))
        )
        Table(
            "b", metadata,
            Column(
                'id', Integer, ForeignKey('a.id', ondelete="CASCADE"),
                primary_key=True),
            Column('data', String(10))
        )

        Table(
            "c", metadata,
            Column('cid', Integer, primary_key=True),
            Column('bid', ForeignKey('b.id', ondelete="CASCADE"))
        )

    @classmethod
    def setup_classes(cls):
        class A(cls.Basic):
            pass

        class B(A):
            pass

        class C(B):
            pass

    def _fixture(self, a_p=False, b_p=False, c_p=False):
        A, B, C = self.classes("A", "B", "C")
        a, b, c = self.tables("a", "b", "c")

        mapper(
            A, a, passive_deletes=a_p,
            polymorphic_on=a.c.type, polymorphic_identity='a')
        mapper(
            B, b, inherits=A, passive_deletes=b_p, polymorphic_identity='b')
        mapper(
            C, c, inherits=B, passive_deletes=c_p, polymorphic_identity='c')

    def test_none(self):
        A, B, C = self.classes("A", "B", "C")
        self._fixture()

        s = Session()
        a1, b1, c1 = A(id=1), B(id=2), C(cid=1, id=3)
        s.add_all([a1, b1, c1])
        s.commit()

        # want to see if the 'C' table loads even though
        # a and b are loaded
        c1 = s.query(B).filter_by(id=3).first()
        s.delete(c1)
        with self.sql_execution_asserter(testing.db) as asserter:
            s.flush()
        asserter.assert_(
            RegexSQL(
                "SELECT .* "
                "FROM c WHERE :param_1 = c.bid",
                [{'param_1': 3}]
            ),
            CompiledSQL(
                "DELETE FROM c WHERE c.cid = :cid",
                [{'cid': 1}]
            ),
            CompiledSQL(
                "DELETE FROM b WHERE b.id = :id",
                [{'id': 3}]
            ),
            CompiledSQL(
                "DELETE FROM a WHERE a.id = :id",
                [{'id': 3}]
            )
        )

    def test_c_only(self):
        A, B, C = self.classes("A", "B", "C")
        self._fixture(c_p=True)

        s = Session()
        a1, b1, c1 = A(id=1), B(id=2), C(cid=1, id=3)
        s.add_all([a1, b1, c1])
        s.commit()

        s.delete(a1)

        with self.sql_execution_asserter(testing.db) as asserter:
            s.flush()
        asserter.assert_(
            CompiledSQL(
                "SELECT a.id AS a_id, a.type AS a_type "
                "FROM a WHERE a.id = :param_1",
                [{'param_1': 1}]
            ),
            CompiledSQL(
                "DELETE FROM a WHERE a.id = :id",
                [{'id': 1}]
            )
        )

        b1.id
        s.delete(b1)
        with self.sql_execution_asserter(testing.db) as asserter:
            s.flush()
        asserter.assert_(
            CompiledSQL(
                "DELETE FROM b WHERE b.id = :id",
                [{'id': 2}]
            ),
            CompiledSQL(
                "DELETE FROM a WHERE a.id = :id",
                [{'id': 2}]
            )
        )

        # want to see if the 'C' table loads even though
        # a and b are loaded
        c1 = s.query(A).filter_by(id=3).first()
        s.delete(c1)
        with self.sql_execution_asserter(testing.db) as asserter:
            s.flush()
        asserter.assert_(
            CompiledSQL(
                "DELETE FROM b WHERE b.id = :id",
                [{'id': 3}]
            ),
            CompiledSQL(
                "DELETE FROM a WHERE a.id = :id",
                [{'id': 3}]
            )
        )

    def test_b_only(self):
        A, B, C = self.classes("A", "B", "C")
        self._fixture(b_p=True)

        s = Session()
        a1, b1, c1 = A(id=1), B(id=2), C(cid=1, id=3)
        s.add_all([a1, b1, c1])
        s.commit()

        s.delete(a1)

        with self.sql_execution_asserter(testing.db) as asserter:
            s.flush()
        asserter.assert_(
            CompiledSQL(
                "SELECT a.id AS a_id, a.type AS a_type "
                "FROM a WHERE a.id = :param_1",
                [{'param_1': 1}]
            ),
            CompiledSQL(
                "DELETE FROM a WHERE a.id = :id",
                [{'id': 1}]
            )
        )

        b1.id
        s.delete(b1)
        with self.sql_execution_asserter(testing.db) as asserter:
            s.flush()
        asserter.assert_(
            CompiledSQL(
                "DELETE FROM a WHERE a.id = :id",
                [{'id': 2}]
            )
        )

        c1.id
        s.delete(c1)
        with self.sql_execution_asserter(testing.db) as asserter:
            s.flush()
        asserter.assert_(
            CompiledSQL(
                "DELETE FROM a WHERE a.id = :id",
                [{'id': 3}]
            )
        )

    def test_a_only(self):
        A, B, C = self.classes("A", "B", "C")
        self._fixture(a_p=True)

        s = Session()
        a1, b1, c1 = A(id=1), B(id=2), C(cid=1, id=3)
        s.add_all([a1, b1, c1])
        s.commit()

        s.delete(a1)

        with self.sql_execution_asserter(testing.db) as asserter:
            s.flush()
        asserter.assert_(
            CompiledSQL(
                "SELECT a.id AS a_id, a.type AS a_type "
                "FROM a WHERE a.id = :param_1",
                [{'param_1': 1}]
            ),
            CompiledSQL(
                "DELETE FROM a WHERE a.id = :id",
                [{'id': 1}]
            )
        )

        b1.id
        s.delete(b1)
        with self.sql_execution_asserter(testing.db) as asserter:
            s.flush()
        asserter.assert_(
            CompiledSQL(
                "DELETE FROM a WHERE a.id = :id",
                [{'id': 2}]
            )
        )

        # want to see if the 'C' table loads even though
        # a and b are loaded
        c1 = s.query(A).filter_by(id=3).first()
        s.delete(c1)
        with self.sql_execution_asserter(testing.db) as asserter:
            s.flush()
        asserter.assert_(
            CompiledSQL(
                "DELETE FROM a WHERE a.id = :id",
                [{'id': 3}]
            )
        )


class OptimizedGetOnDeferredTest(fixtures.MappedTest):
    """test that the 'optimized get' path accommodates deferred columns."""

    @classmethod
    def define_tables(cls, metadata):
        Table(
            "a", metadata,
            Column('id', Integer, primary_key=True,
                   test_needs_autoincrement=True)
        )
        Table(
            "b", metadata,
            Column('id', Integer, ForeignKey('a.id'), primary_key=True),
            Column('data', String(10))
        )

    @classmethod
    def setup_classes(cls):
        class A(cls.Basic):
            pass

        class B(A):
            pass

    @classmethod
    def setup_mappers(cls):
        A, B = cls.classes("A", "B")
        a, b = cls.tables("a", "b")

        mapper(A, a)
        mapper(B, b, inherits=A, properties={
            'data': deferred(b.c.data),
            'expr': column_property(b.c.data + 'q', deferred=True)
        })

    def test_column_property(self):
        A, B = self.classes("A", "B")
        sess = Session()
        b1 = B(data='x')
        sess.add(b1)
        sess.flush()

        eq_(b1.expr, 'xq')

    def test_expired_column(self):
        A, B = self.classes("A", "B")
        sess = Session()
        b1 = B(data='x')
        sess.add(b1)
        sess.flush()
        sess.expire(b1, ['data'])

        eq_(b1.data, 'x')


class JoinedNoFKSortingTest(fixtures.MappedTest):
    @classmethod
    def define_tables(cls, metadata):
        Table("a", metadata,
              Column('id', Integer, primary_key=True,
                     test_needs_autoincrement=True))
        Table("b", metadata, Column('id', Integer, primary_key=True))
        Table("c", metadata, Column('id', Integer, primary_key=True))

    @classmethod
    def setup_classes(cls):
        class A(cls.Basic):
            pass

        class B(A):
            pass

        class C(A):
            pass

    @classmethod
    def setup_mappers(cls):
        A, B, C = cls.classes.A, cls.classes.B, cls.classes.C
        mapper(A, cls.tables.a)
        mapper(B, cls.tables.b, inherits=A,
               inherit_condition=cls.tables.a.c.id == cls.tables.b.c.id,
               inherit_foreign_keys=cls.tables.b.c.id)
        mapper(C, cls.tables.c, inherits=A,
               inherit_condition=cls.tables.a.c.id == cls.tables.c.c.id,
               inherit_foreign_keys=cls.tables.c.c.id)

    def test_ordering(self):
        B, C = self.classes.B, self.classes.C
        sess = Session()
        sess.add_all([B(), C(), B(), C()])
        self.assert_sql_execution(
            testing.db,
            sess.flush,
            CompiledSQL("INSERT INTO a () VALUES ()", {}),
            CompiledSQL("INSERT INTO a () VALUES ()", {}),
            CompiledSQL("INSERT INTO a () VALUES ()", {}),
            CompiledSQL("INSERT INTO a () VALUES ()", {}),
            AllOf(
                CompiledSQL(
                    "INSERT INTO b (id) VALUES (:id)",
                    [{"id": 1}, {"id": 3}]
                ),
                CompiledSQL(
                    "INSERT INTO c (id) VALUES (:id)",
                    [{"id": 2}, {"id": 4}]
                )
            )
        )


class VersioningTest(fixtures.MappedTest):
    @classmethod
    def define_tables(cls, metadata):
        Table('base', metadata,
              Column('id', Integer, primary_key=True,
                     test_needs_autoincrement=True),
              Column('version_id', Integer, nullable=False),
              Column('value', String(40)),
              Column('discriminator', Integer, nullable=False))
        Table('subtable', metadata,
              Column('id', None, ForeignKey('base.id'), primary_key=True),
              Column('subdata', String(50)))
        Table('stuff', metadata,
              Column('id', Integer, primary_key=True,
                     test_needs_autoincrement=True),
              Column('parent', Integer, ForeignKey('base.id')))

    @testing.emits_warning(r".*updated rowcount")
    @engines.close_open_connections
    def test_save_update(self):
        subtable, base, stuff = (self.tables.subtable,
                                 self.tables.base,
                                 self.tables.stuff)

        class Base(fixtures.BasicEntity):
            pass

        class Sub(Base):
            pass

        class Stuff(Base):
            pass
        mapper(Stuff, stuff)
        mapper(Base, base,
               polymorphic_on=base.c.discriminator,
               version_id_col=base.c.version_id,
               polymorphic_identity=1, properties={
                   'stuff': relationship(Stuff)
               })
        mapper(Sub, subtable, inherits=Base, polymorphic_identity=2)

        sess = create_session()

        b1 = Base(value='b1')
        s1 = Sub(value='sub1', subdata='some subdata')
        sess.add(b1)
        sess.add(s1)

        sess.flush()

        sess2 = create_session()
        s2 = sess2.query(Base).get(s1.id)
        s2.subdata = 'sess2 subdata'

        s1.subdata = 'sess1 subdata'

        sess.flush()

        assert_raises(orm_exc.StaleDataError,
                      sess2.query(Base).with_lockmode('read').get,
                      s1.id)

        if not testing.db.dialect.supports_sane_rowcount:
            sess2.flush()
        else:
            assert_raises(orm_exc.StaleDataError, sess2.flush)

        sess2.refresh(s2)
        if testing.db.dialect.supports_sane_rowcount:
            assert s2.subdata == 'sess1 subdata'
        s2.subdata = 'sess2 subdata'
        sess2.flush()

    @testing.emits_warning(r".*(update|delete)d rowcount")
    def test_delete(self):
        subtable, base = self.tables.subtable, self.tables.base

        class Base(fixtures.BasicEntity):
            pass

        class Sub(Base):
            pass

        mapper(Base, base,
               polymorphic_on=base.c.discriminator,
               version_id_col=base.c.version_id, polymorphic_identity=1)
        mapper(Sub, subtable, inherits=Base, polymorphic_identity=2)

        sess = create_session()

        b1 = Base(value='b1')
        s1 = Sub(value='sub1', subdata='some subdata')
        s2 = Sub(value='sub2', subdata='some other subdata')
        sess.add(b1)
        sess.add(s1)
        sess.add(s2)

        sess.flush()

        sess2 = create_session()
        s3 = sess2.query(Base).get(s1.id)
        sess2.delete(s3)
        sess2.flush()

        s2.subdata = 'some new subdata'
        sess.flush()

        s1.subdata = 'some new subdata'
        if testing.db.dialect.supports_sane_rowcount:
            assert_raises(
                orm_exc.StaleDataError,
                sess.flush
            )
        else:
            sess.flush()


class DistinctPKTest(fixtures.MappedTest):
    """test the construction of mapper.primary_key when an inheriting relationship
    joins on a column other than primary key column."""

    run_inserts = 'once'
    run_deletes = None

    @classmethod
    def define_tables(cls, metadata):
        global person_table, employee_table, Person, Employee

        person_table = Table("persons", metadata,
                             Column("id", Integer, primary_key=True,
                                    test_needs_autoincrement=True),
                             Column("name", String(80)))

        employee_table = Table("employees", metadata,
                               Column("eid", Integer, primary_key=True,
                                      test_needs_autoincrement=True),
                               Column("salary", Integer),
                               Column("person_id", Integer,
                                      ForeignKey("persons.id")))

        class Person(object):
            def __init__(self, name):
                self.name = name

        class Employee(Person):
            pass

    @classmethod
    def insert_data(cls):
        person_insert = person_table.insert()
        person_insert.execute(id=1, name='alice')
        person_insert.execute(id=2, name='bob')

        employee_insert = employee_table.insert()
        employee_insert.execute(id=2, salary=250, person_id=1)  # alice
        employee_insert.execute(id=3, salary=200, person_id=2)  # bob

    def test_implicit(self):
        person_mapper = mapper(Person, person_table)
        mapper(Employee, employee_table, inherits=person_mapper)
        assert list(class_mapper(Employee).primary_key) == [person_table.c.id]

    def test_explicit_props(self):
        person_mapper = mapper(Person, person_table)
        mapper(Employee, employee_table, inherits=person_mapper,
               properties={'pid': person_table.c.id,
                           'eid': employee_table.c.eid})
        self._do_test(False)

    def test_explicit_composite_pk(self):
        person_mapper = mapper(Person, person_table)
        mapper(Employee, employee_table,
               inherits=person_mapper,
               properties=dict(id=[employee_table.c.eid, person_table.c.id]),
               primary_key=[person_table.c.id, employee_table.c.eid])
        assert_raises_message(
            sa_exc.SAWarning,
            r"On mapper Mapper\|Employee\|employees, "
            "primary key column 'persons.id' is being "
            "combined with distinct primary key column 'employees.eid' "
            "in attribute 'id'.  Use explicit properties to give "
            "each column its own mapped attribute name.", self._do_test, True)

    def test_explicit_pk(self):
        person_mapper = mapper(Person, person_table)
        mapper(Employee, employee_table, inherits=person_mapper,
               primary_key=[person_table.c.id])
        self._do_test(False)

    def _do_test(self, composite):
        session = create_session()
        query = session.query(Employee)

        if composite:
            alice1 = query.get([1, 2])
            bob = query.get([2, 3])
            alice2 = query.get([1, 2])
        else:
            alice1 = query.get(1)
            bob = query.get(2)
            alice2 = query.get(1)

            assert alice1.name == alice2.name == 'alice'
            assert bob.name == 'bob'


class SyncCompileTest(fixtures.MappedTest):
    """test that syncrules compile properly on custom inherit conds"""

    @classmethod
    def define_tables(cls, metadata):
        global _a_table, _b_table, _c_table

        _a_table = Table('a', metadata,
                         Column('id', Integer, primary_key=True,
                                test_needs_autoincrement=True),
                         Column('data1', String(128)))

        _b_table = Table('b', metadata,
                         Column('a_id', Integer, ForeignKey(
                             'a.id'), primary_key=True),
                         Column('data2', String(128)))

        _c_table = Table('c', metadata,
                         # Column('a_id', Integer, ForeignKey('b.a_id'),
                         # primary_key=True), #works
                         Column('b_a_id', Integer, ForeignKey(
                             'b.a_id'), primary_key=True),
                         Column('data3', String(128)))

    def test_joins(self):
        for j1 in (None, _b_table.c.a_id == _a_table.c.id, _a_table.c.id ==
                   _b_table.c.a_id):
            for j2 in (None, _b_table.c.a_id == _c_table.c.b_a_id,
                       _c_table.c.b_a_id == _b_table.c.a_id):
                self._do_test(j1, j2)
                for t in reversed(_a_table.metadata.sorted_tables):
                    t.delete().execute().close()

    def _do_test(self, j1, j2):
        class A(object):
            def __init__(self, **kwargs):
                for key, value in list(kwargs.items()):
                    setattr(self, key, value)

        class B(A):
            pass

        class C(B):
            pass

        mapper(A, _a_table)
        mapper(B, _b_table, inherits=A,
               inherit_condition=j1
               )
        mapper(C, _c_table, inherits=B,
               inherit_condition=j2
               )

        session = create_session()

        a = A(data1='a1')
        session.add(a)

        b = B(data1='b1', data2='b2')
        session.add(b)

        c = C(data1='c1', data2='c2', data3='c3')
        session.add(c)

        session.flush()
        session.expunge_all()

        assert len(session.query(A).all()) == 3
        assert len(session.query(B).all()) == 2
        assert len(session.query(C).all()) == 1


class OverrideColKeyTest(fixtures.MappedTest):
    """test overriding of column attributes."""

    @classmethod
    def define_tables(cls, metadata):
        global base, subtable, subtable_two

        base = Table('base', metadata,
                     Column('base_id', Integer, primary_key=True,
                            test_needs_autoincrement=True),
                     Column('data', String(255)),
                     Column('sqlite_fixer', String(10)))

        subtable = Table('subtable', metadata,
                         Column('base_id', Integer, ForeignKey(
                             'base.base_id'), primary_key=True),
                         Column('subdata', String(255)))
        subtable_two = Table('subtable_two', metadata,
                             Column('base_id', Integer, primary_key=True),
                             Column('fk_base_id', Integer,
                                    ForeignKey('base.base_id')),
                             Column('subdata', String(255)))

    def test_plain(self):
        # control case
        class Base(object):
            pass

        class Sub(Base):
            pass

        mapper(Base, base)
        mapper(Sub, subtable, inherits=Base)

        # Sub gets a "base_id" property using the "base_id"
        # column of both tables.
        eq_(
            class_mapper(Sub).get_property('base_id').columns,
            [subtable.c.base_id, base.c.base_id]
        )

    def test_override_explicit(self):
        # this pattern is what you see when using declarative
        # in particular, here we do a "manual" version of
        # what we'd like the mapper to do.

        class Base(object):
            pass

        class Sub(Base):
            pass

        mapper(Base, base, properties={
            'id': base.c.base_id
        })
        mapper(Sub, subtable, inherits=Base, properties={
            # this is the manual way to do it, is not really
            # possible in declarative
            'id': [base.c.base_id, subtable.c.base_id]
        })

        eq_(
            class_mapper(Sub).get_property('id').columns,
            [base.c.base_id, subtable.c.base_id]
        )

        s1 = Sub()
        s1.id = 10
        sess = create_session()
        sess.add(s1)
        sess.flush()
        assert sess.query(Sub).get(10) is s1

    def test_override_onlyinparent(self):
        class Base(object):
            pass

        class Sub(Base):
            pass

        mapper(Base, base, properties={
            'id': base.c.base_id
        })
        mapper(Sub, subtable, inherits=Base)

        eq_(
            class_mapper(Sub).get_property('id').columns,
            [base.c.base_id]
        )

        eq_(
            class_mapper(Sub).get_property('base_id').columns,
            [subtable.c.base_id]
        )

        s1 = Sub()
        s1.id = 10

        s2 = Sub()
        s2.base_id = 15

        sess = create_session()
        sess.add_all([s1, s2])
        sess.flush()

        # s1 gets '10'
        assert sess.query(Sub).get(10) is s1

        # s2 gets a new id, base_id is overwritten by the ultimate
        # PK col
        assert s2.id == s2.base_id != 15

    def test_override_implicit(self):
        # this is originally [ticket:1111].
        # the pattern here is now disallowed by [ticket:1892]

        class Base(object):
            pass

        class Sub(Base):
            pass

        mapper(Base, base, properties={
            'id': base.c.base_id
        })

        def go():
            mapper(Sub, subtable, inherits=Base, properties={
                'id': subtable.c.base_id
            })
        # Sub mapper compilation needs to detect that "base.c.base_id"
        # is renamed in the inherited mapper as "id", even though
        # it has its own "id" property.  It then generates
        # an exception in 0.7 due to the implicit conflict.
        assert_raises(sa_exc.InvalidRequestError, go)

    def test_pk_fk_different(self):
        class Base(object):
            pass

        class Sub(Base):
            pass

        mapper(Base, base)

        def go():
            mapper(Sub, subtable_two, inherits=Base)
        assert_raises_message(
            sa_exc.SAWarning,
            "Implicitly combining column base.base_id with "
            "column subtable_two.base_id under attribute 'base_id'",
            go
        )

    def test_plain_descriptor(self):
        """test that descriptors prevent inheritance from propigating
        properties to subclasses."""

        class Base(object):
            pass

        class Sub(Base):
            @property
            def data(self):
                return "im the data"

        mapper(Base, base)
        mapper(Sub, subtable, inherits=Base)

        s1 = Sub()
        sess = create_session()
        sess.add(s1)
        sess.flush()
        assert sess.query(Sub).one().data == "im the data"

    def test_custom_descriptor(self):
        """test that descriptors prevent inheritance from propigating
        properties to subclasses."""

        class MyDesc(object):
            def __get__(self, instance, owner):
                if instance is None:
                    return self
                return "im the data"

        class Base(object):
            pass

        class Sub(Base):
            data = MyDesc()

        mapper(Base, base)
        mapper(Sub, subtable, inherits=Base)

        s1 = Sub()
        sess = create_session()
        sess.add(s1)
        sess.flush()
        assert sess.query(Sub).one().data == "im the data"

    def test_sub_columns_over_base_descriptors(self):
        class Base(object):
            @property
            def subdata(self):
                return "this is base"

        class Sub(Base):
            pass

        mapper(Base, base)
        mapper(Sub, subtable, inherits=Base)

        sess = create_session()
        b1 = Base()
        assert b1.subdata == "this is base"
        s1 = Sub()
        s1.subdata = "this is sub"
        assert s1.subdata == "this is sub"

        sess.add_all([s1, b1])
        sess.flush()
        sess.expunge_all()

        assert sess.query(Base).get(b1.base_id).subdata == "this is base"
        assert sess.query(Sub).get(s1.base_id).subdata == "this is sub"

    def test_base_descriptors_over_base_cols(self):
        class Base(object):
            @property
            def data(self):
                return "this is base"

        class Sub(Base):
            pass

        mapper(Base, base)
        mapper(Sub, subtable, inherits=Base)

        sess = create_session()
        b1 = Base()
        assert b1.data == "this is base"
        s1 = Sub()
        assert s1.data == "this is base"

        sess.add_all([s1, b1])
        sess.flush()
        sess.expunge_all()

        assert sess.query(Base).get(b1.base_id).data == "this is base"
        assert sess.query(Sub).get(s1.base_id).data == "this is base"


class OptimizedLoadTest(fixtures.MappedTest):
    """tests for the "optimized load" routine."""

    @classmethod
    def define_tables(cls, metadata):
        Table('base', metadata,
              Column('id', Integer, primary_key=True,
                     test_needs_autoincrement=True),
              Column('data', String(50)),
              Column('type', String(50)),
              Column('counter', Integer, server_default="1"))
        Table('sub', metadata,
              Column('id', Integer, ForeignKey('base.id'), primary_key=True),
              Column('sub', String(50)),
              Column('subcounter', Integer, server_default="1"),
              Column('subcounter2', Integer, server_default="1"))
        Table('subsub', metadata,
              Column('id', Integer, ForeignKey('sub.id'), primary_key=True),
              Column('subsubcounter2', Integer, server_default="1"))
        Table('with_comp', metadata,
              Column('id', Integer, ForeignKey('base.id'), primary_key=True),
              Column('a', String(10)),
              Column('b', String(10)))

    def test_no_optimize_on_map_to_join(self):
        base, sub = self.tables.base, self.tables.sub

        class Base(fixtures.ComparableEntity):
            pass

        class JoinBase(fixtures.ComparableEntity):
            pass

        class SubJoinBase(JoinBase):
            pass

        mapper(Base, base)
        mapper(JoinBase, base.outerjoin(sub), properties=util.OrderedDict(
            [('id', [base.c.id, sub.c.id]),
             ('counter', [base.c.counter, sub.c.subcounter])]))
        mapper(SubJoinBase, inherits=JoinBase)

        sess = Session()
        sess.add(Base(data='data'))
        sess.commit()

        sjb = sess.query(SubJoinBase).one()
        sjb_id = sjb.id
        sess.expire(sjb)

        # this should not use the optimized load,
        # which assumes discrete tables
        def go():
            eq_(sjb.data, 'data')

        self.assert_sql_execution(
            testing.db, go,
            CompiledSQL(
                "SELECT base.id AS base_id, sub.id AS sub_id, "
                "base.counter AS base_counter, "
                "sub.subcounter AS sub_subcounter, "
                "base.data AS base_data, base.type AS base_type, "
                "sub.sub AS sub_sub, sub.subcounter2 AS sub_subcounter2 "
                "FROM base LEFT OUTER JOIN sub ON base.id = sub.id "
                "WHERE base.id = :param_1", {'param_1': sjb_id}))

    def test_optimized_passes(self):
        """"test that the 'optimized load' routine doesn't crash when
        a column in the join condition is not available."""

        base, sub = self.tables.base, self.tables.sub

        class Base(fixtures.ComparableEntity):
            pass

        class Sub(Base):
            pass

        mapper(Base, base, polymorphic_on=base.c.type,
               polymorphic_identity='base')

        # redefine Sub's "id" to favor the "id" col in the subtable.
        # "id" is also part of the primary join condition
        mapper(Sub, sub, inherits=Base,
               polymorphic_identity='sub',
               properties={'id': [sub.c.id, base.c.id]})
        sess = sessionmaker()()
        s1 = Sub(data='s1data', sub='s1sub')
        sess.add(s1)
        sess.commit()
        sess.expunge_all()

        # load s1 via Base.  s1.id won't populate since it's relative to
        # the "sub" table.  The optimized load kicks in and tries to
        # generate on the primary join, but cannot since "id" is itself
        # unloaded. the optimized load needs to return "None" so regular
        # full-row loading proceeds
        s1 = sess.query(Base).first()
        assert s1.sub == 's1sub'

    def test_column_expression(self):
        base, sub = self.tables.base, self.tables.sub

        class Base(fixtures.ComparableEntity):
            pass

        class Sub(Base):
            pass
        mapper(Base, base, polymorphic_on=base.c.type,
               polymorphic_identity='base')
        mapper(Sub, sub, inherits=Base, polymorphic_identity='sub',
               properties={
                   'concat': column_property(sub.c.sub + "|" + sub.c.sub)})
        sess = sessionmaker()()
        s1 = Sub(data='s1data', sub='s1sub')
        sess.add(s1)
        sess.commit()
        sess.expunge_all()
        s1 = sess.query(Base).first()
        assert s1.concat == 's1sub|s1sub'

    def test_column_expression_joined(self):
        base, sub = self.tables.base, self.tables.sub

        class Base(fixtures.ComparableEntity):
            pass

        class Sub(Base):
            pass
        mapper(Base, base, polymorphic_on=base.c.type,
               polymorphic_identity='base')
        mapper(Sub, sub, inherits=Base, polymorphic_identity='sub',
               properties={
                   'concat': column_property(base.c.data + "|" + sub.c.sub)})
        sess = sessionmaker()()
        s1 = Sub(data='s1data', sub='s1sub')
        s2 = Sub(data='s2data', sub='s2sub')
        s3 = Sub(data='s3data', sub='s3sub')
        sess.add_all([s1, s2, s3])
        sess.commit()
        sess.expunge_all()
        # query a bunch of rows to ensure there's no cartesian
        # product against "base" occurring, it is in fact
        # detecting that "base" needs to be in the join
        # criterion
        eq_(
            sess.query(Base).order_by(Base.id).all(),
            [
                Sub(data='s1data', sub='s1sub', concat='s1data|s1sub'),
                Sub(data='s2data', sub='s2sub', concat='s2data|s2sub'),
                Sub(data='s3data', sub='s3sub', concat='s3data|s3sub')
            ]
        )

    def test_composite_column_joined(self):
        base, with_comp = self.tables.base, self.tables.with_comp

        class Base(fixtures.BasicEntity):
            pass

        class WithComp(Base):
            pass

        class Comp(object):
            def __init__(self, a, b):
                self.a = a
                self.b = b

            def __composite_values__(self):
                return self.a, self.b

            def __eq__(self, other):
                return (self.a == other.a) and (self.b == other.b)
        mapper(Base, base, polymorphic_on=base.c.type,
               polymorphic_identity='base')
        mapper(WithComp, with_comp, inherits=Base, polymorphic_identity='wc',
               properties={'comp': composite(Comp,
                                             with_comp.c.a, with_comp.c.b)})
        sess = sessionmaker()()
        s1 = WithComp(data='s1data', comp=Comp('ham', 'cheese'))
        s2 = WithComp(data='s2data', comp=Comp('bacon', 'eggs'))
        sess.add_all([s1, s2])
        sess.commit()
        sess.expunge_all()
        s1test, s2test = sess.query(Base).order_by(Base.id).all()
        assert s1test.comp
        assert s2test.comp
        eq_(s1test.comp, Comp('ham', 'cheese'))
        eq_(s2test.comp, Comp('bacon', 'eggs'))

    def test_load_expired_on_pending(self):
        base, sub = self.tables.base, self.tables.sub

        class Base(fixtures.BasicEntity):
            pass

        class Sub(Base):
            pass
        mapper(Base, base, polymorphic_on=base.c.type,
               polymorphic_identity='base')
        mapper(Sub, sub, inherits=Base, polymorphic_identity='sub')
        sess = Session()
        s1 = Sub(data='s1')
        sess.add(s1)
        self.assert_sql_execution(
            testing.db,
            sess.flush,
            CompiledSQL(
                "INSERT INTO base (data, type) VALUES (:data, :type)",
                [{'data': 's1', 'type': 'sub'}]
            ),
            CompiledSQL(
                "INSERT INTO sub (id, sub) VALUES (:id, :sub)",
                lambda ctx: {'id': s1.id, 'sub': None}
            ),
        )

        def go():
            eq_(s1.subcounter2, 1)
        self.assert_sql_execution(
            testing.db, go,
            CompiledSQL(
                "SELECT base.counter AS base_counter, "
                "sub.subcounter AS sub_subcounter, "
                "sub.subcounter2 AS sub_subcounter2 FROM base JOIN sub "
                "ON base.id = sub.id WHERE base.id = :param_1",
                lambda ctx: {'param_1': s1.id}))

    def test_dont_generate_on_none(self):
        base, sub = self.tables.base, self.tables.sub

        class Base(fixtures.BasicEntity):
            pass

        class Sub(Base):
            pass
        mapper(Base, base, polymorphic_on=base.c.type,
               polymorphic_identity='base')
        m = mapper(Sub, sub, inherits=Base, polymorphic_identity='sub')

        s1 = Sub()
        assert m._optimized_get_statement(attributes.instance_state(s1),
                                          ['subcounter2']) is None

        # loads s1.id as None
        eq_(s1.id, None)

        # this now will come up with a value of None for id - should reject
        assert m._optimized_get_statement(attributes.instance_state(s1),
                                          ['subcounter2']) is None

        s1.id = 1
        attributes.instance_state(s1)._commit_all(s1.__dict__, None)
        assert m._optimized_get_statement(attributes.instance_state(s1),
                                          ['subcounter2']) is not None

    def test_load_expired_on_pending_twolevel(self):
        base, sub, subsub = (self.tables.base,
                             self.tables.sub,
                             self.tables.subsub)

        class Base(fixtures.BasicEntity):
            pass

        class Sub(Base):
            pass

        class SubSub(Sub):
            pass

        mapper(Base, base, polymorphic_on=base.c.type,
               polymorphic_identity='base')
        mapper(Sub, sub, inherits=Base, polymorphic_identity='sub')
        mapper(SubSub, subsub, inherits=Sub, polymorphic_identity='subsub')
        sess = Session()
        s1 = SubSub(data='s1', counter=1, subcounter=2)
        sess.add(s1)
        self.assert_sql_execution(
            testing.db,
            sess.flush,
            CompiledSQL(
                "INSERT INTO base (data, type, counter) VALUES "
                "(:data, :type, :counter)",
                [{'data': 's1', 'type': 'subsub', 'counter': 1}]
            ),
            CompiledSQL(
                "INSERT INTO sub (id, sub, subcounter) VALUES "
                "(:id, :sub, :subcounter)",
                lambda ctx: [{'subcounter': 2, 'sub': None, 'id': s1.id}]
            ),
            CompiledSQL(
                "INSERT INTO subsub (id) VALUES (:id)",
                lambda ctx: {'id': s1.id}
            ),
        )

        def go():
            eq_(
                s1.subcounter2, 1
            )
        self.assert_sql_execution(
            testing.db,
            go,
            Or(
                CompiledSQL(
                    "SELECT subsub.subsubcounter2 AS subsub_subsubcounter2, "
                    "sub.subcounter2 AS sub_subcounter2 FROM subsub, sub "
                    "WHERE :param_1 = sub.id AND sub.id = subsub.id",
                    lambda ctx: {'param_1': s1.id}
                ),
                CompiledSQL(
                    "SELECT sub.subcounter2 AS sub_subcounter2, "
                    "subsub.subsubcounter2 AS subsub_subsubcounter2 "
                    "FROM sub, subsub "
                    "WHERE :param_1 = sub.id AND sub.id = subsub.id",
                    lambda ctx: {'param_1': s1.id}
                ),
            )
        )

<<<<<<< HEAD

class TransientInheritingGCTest(fixtures.TestBase):
    __requires__ = ('cpython', 'no_coverage')

    def _fixture(self):
        Base = declarative_base()

        class A(Base):
            __tablename__ = 'a'
            id = Column(Integer, primary_key=True,
                        test_needs_autoincrement=True)
            data = Column(String(10))
        self.A = A
        return Base

    def setUp(self):
        self.Base = self._fixture()

    def tearDown(self):
        self.Base.metadata.drop_all(testing.db)
        # clear_mappers()
        self.Base = None

    def _do_test(self, go):
        B = go()
        self.Base.metadata.create_all(testing.db)
        sess = Session(testing.db)
        sess.add(B(data='some b'))
        sess.commit()

        b1 = sess.query(B).one()
        assert isinstance(b1, B)
        sess.close()
        del sess
        del b1
        del B

        gc_collect()

        eq_(
            len(self.A.__subclasses__()),
            0)

    def test_single(self):
        def go():
            class B(self.A):
                pass
            return B
        self._do_test(go)

    @testing.fails_if(lambda: True,
                      "not supported for joined inh right now.")
    def test_joined(self):
        def go():
            class B(self.A):
                __tablename__ = 'b'
                id = Column(Integer, ForeignKey('a.id'),
                            primary_key=True)
            return B
        self._do_test(go)
=======
>>>>>>> 5ef2fde8


class NoPKOnSubTableWarningTest(fixtures.TestBase):

    def _fixture(self):
        metadata = MetaData()
        parent = Table('parent', metadata,
                       Column('id', Integer, primary_key=True))
        child = Table('child', metadata,
                      Column('id', Integer, ForeignKey('parent.id')))
        return parent, child

    def tearDown(self):
        clear_mappers()

    def test_warning_on_sub(self):
        parent, child = self._fixture()

        class P(object):
            pass

        class C(P):
            pass

        mapper(P, parent)
        assert_raises_message(
            sa_exc.SAWarning,
            "Could not assemble any primary keys for locally mapped "
            "table 'child' - no rows will be persisted in this Table.",
            mapper, C, child, inherits=P
        )

    def test_no_warning_with_explicit(self):
        parent, child = self._fixture()

        class P(object):
            pass

        class C(P):
            pass

        mapper(P, parent)
        mc = mapper(C, child, inherits=P, primary_key=[parent.c.id])
        eq_(mc.primary_key, (parent.c.id,))


class InhCondTest(fixtures.TestBase):
    def test_inh_cond_nonexistent_table_unrelated(self):
        metadata = MetaData()
        base_table = Table("base", metadata,
                           Column("id", Integer, primary_key=True))
        derived_table = Table("derived", metadata,
                              Column("id", Integer, ForeignKey(
                                  "base.id"), primary_key=True),
                              Column("owner_id", Integer,
                                     ForeignKey("owner.owner_id")))

        class Base(object):
            pass

        class Derived(Base):
            pass

        mapper(Base, base_table)
        # succeeds, despite "owner" table not configured yet
        m2 = mapper(Derived, derived_table,
                    inherits=Base)
        assert m2.inherit_condition.compare(
            base_table.c.id == derived_table.c.id
        )

    def test_inh_cond_nonexistent_col_unrelated(self):
        m = MetaData()
        base_table = Table("base", m,
                           Column("id", Integer, primary_key=True))
        derived_table = Table("derived", m,
                              Column("id", Integer, ForeignKey('base.id'),
                                     primary_key=True),
                              Column('order_id', Integer,
                                     ForeignKey('order.foo')))
        order_table = Table('order', m, Column(
            'id', Integer, primary_key=True))

        class Base(object):
            pass

        class Derived(Base):
            pass

        mapper(Base, base_table)

        # succeeds, despite "order.foo" doesn't exist
        m2 = mapper(Derived, derived_table, inherits=Base)
        assert m2.inherit_condition.compare(
            base_table.c.id == derived_table.c.id
        )

    def test_inh_cond_no_fk(self):
        metadata = MetaData()
        base_table = Table("base", metadata,
                           Column("id", Integer, primary_key=True))
        derived_table = Table("derived", metadata,
                              Column("id", Integer, primary_key=True))

        class Base(object):
            pass

        class Derived(Base):
            pass

        mapper(Base, base_table)
        assert_raises_message(
            sa_exc.ArgumentError,
            "Can't find any foreign key relationships between "
            "'base' and 'derived'.",
            mapper,
            Derived, derived_table,  inherits=Base
        )

    def test_inh_cond_nonexistent_table_related(self):
        m1 = MetaData()
        m2 = MetaData()
        base_table = Table("base", m1,
                           Column("id", Integer, primary_key=True))
        derived_table = Table("derived", m2,
                              Column("id", Integer, ForeignKey('base.id'),
                                     primary_key=True))

        class Base(object):
            pass

        class Derived(Base):
            pass

        mapper(Base, base_table)

        # the ForeignKey def is correct but there are two
        # different metadatas.  Would like the traditional
        # "noreferencedtable" error to raise so that the
        # user is directed towards the FK definition in question.
        assert_raises_message(
            sa_exc.NoReferencedTableError,
            "Foreign key associated with column 'derived.id' "
            "could not find table 'base' with which to generate "
            "a foreign key to target column 'id'",
            mapper,
            Derived, derived_table,  inherits=Base
        )

    def test_inh_cond_nonexistent_col_related(self):
        m = MetaData()
        base_table = Table("base", m,
                           Column("id", Integer, primary_key=True))
        derived_table = Table("derived", m,
                              Column("id", Integer, ForeignKey('base.q'),
                                     primary_key=True))

        class Base(object):
            pass

        class Derived(Base):
            pass

        mapper(Base, base_table)

        assert_raises_message(
            sa_exc.NoReferencedColumnError,
            "Could not initialize target column for ForeignKey "
            "'base.q' on table "
            "'derived': table 'base' has no column named 'q'",
            mapper,
            Derived, derived_table,  inherits=Base
        )


class PKDiscriminatorTest(fixtures.MappedTest):
    @classmethod
    def define_tables(cls, metadata):
        parents = Table('parents', metadata,
                        Column('id', Integer, primary_key=True,
                               test_needs_autoincrement=True),
                        Column('name', String(60)))

        children = Table('children', metadata,
                         Column('id', Integer, ForeignKey('parents.id'),
                                primary_key=True),
                         Column('type', Integer, primary_key=True),
                         Column('name', String(60)))

    def test_pk_as_discriminator(self):
        parents, children = self.tables.parents, self.tables.children

        class Parent(object):
            def __init__(self, name=None):
                self.name = name

        class Child(object):
            def __init__(self, name=None):
                self.name = name

        class A(Child):
            pass

        mapper(Parent, parents, properties={
            'children': relationship(Child, backref='parent'),
        })
        mapper(Child, children, polymorphic_on=children.c.type,
               polymorphic_identity=1)

        mapper(A, inherits=Child, polymorphic_identity=2)

        s = create_session()
        p = Parent('p1')
        a = A('a1')
        p.children.append(a)
        s.add(p)
        s.flush()

        assert a.id
        assert a.type == 2

        p.name = 'p1new'
        a.name = 'a1new'
        s.flush()

        s.expire_all()
        assert a.name == 'a1new'
        assert p.name == 'p1new'


class NoPolyIdentInMiddleTest(fixtures.MappedTest):
    @classmethod
    def define_tables(cls, metadata):
        Table('base', metadata,
              Column('id', Integer, primary_key=True,
                     test_needs_autoincrement=True),
              Column('type', String(50), nullable=False))

    @classmethod
    def setup_classes(cls):
        class A(cls.Comparable):
            pass

        class B(A):
            pass

        class C(B):
            pass

        class D(B):
            pass

        class E(A):
            pass

    @classmethod
    def setup_mappers(cls):
        A, C, B, E, D, base = (cls.classes.A,
                               cls.classes.C,
                               cls.classes.B,
                               cls.classes.E,
                               cls.classes.D,
                               cls.tables.base)

        mapper(A, base, polymorphic_on=base.c.type)
        mapper(B, inherits=A, )
        mapper(C, inherits=B, polymorphic_identity='c')
        mapper(D, inherits=B, polymorphic_identity='d')
        mapper(E, inherits=A, polymorphic_identity='e')

    def test_load_from_middle(self):
        C, B = self.classes.C, self.classes.B

        s = Session()
        s.add(C())
        o = s.query(B).first()
        eq_(o.type, 'c')
        assert isinstance(o, C)

    def test_load_from_base(self):
        A, C = self.classes.A, self.classes.C

        s = Session()
        s.add(C())
        o = s.query(A).first()
        eq_(o.type, 'c')
        assert isinstance(o, C)

    def test_discriminator(self):
        C, B, base = (self.classes.C,
                      self.classes.B,
                      self.tables.base)

        assert class_mapper(B).polymorphic_on is base.c.type
        assert class_mapper(C).polymorphic_on is base.c.type

    def test_load_multiple_from_middle(self):
        C, B, E, D, base = (self.classes.C,
                            self.classes.B,
                            self.classes.E,
                            self.classes.D,
                            self.tables.base)

        s = Session()
        s.add_all([C(), D(), E()])
        eq_(
            s.query(B).order_by(base.c.type).all(),
            [C(), D()]
        )


class DeleteOrphanTest(fixtures.MappedTest):
    """Test the fairly obvious, that an error is raised
    when attempting to insert an orphan.

    Previous SQLA versions would check this constraint
    in memory which is the original rationale for this test.

    """

    @classmethod
    def define_tables(cls, metadata):
        global single, parent
        single = Table('single', metadata,
                       Column('id', Integer, primary_key=True,
                              test_needs_autoincrement=True),
                       Column('type', String(50), nullable=False),
                       Column('data', String(50)),
                       Column('parent_id', Integer, ForeignKey(
                           'parent.id'), nullable=False),
                       )

        parent = Table('parent', metadata,
                       Column('id', Integer, primary_key=True,
                              test_needs_autoincrement=True),
                       Column('data', String(50)))

    def test_orphan_message(self):
        class Base(fixtures.BasicEntity):
            pass

        class SubClass(Base):
            pass

        class Parent(fixtures.BasicEntity):
            pass

        mapper(Base, single, polymorphic_on=single.c.type,
               polymorphic_identity='base')
        mapper(SubClass, inherits=Base, polymorphic_identity='sub')
        mapper(Parent, parent, properties={
            'related': relationship(Base, cascade="all, delete-orphan")
        })

        sess = create_session()
        s1 = SubClass(data='s1')
        sess.add(s1)
        assert_raises(sa_exc.DBAPIError, sess.flush)


class PolymorphicUnionTest(fixtures.TestBase, testing.AssertsCompiledSQL):
    __dialect__ = 'default'

    def _fixture(self):
        t1 = table('t1', column('c1', Integer),
                   column('c2', Integer),
                   column('c3', Integer))
        t2 = table('t2', column('c1', Integer), column('c2', Integer),
                   column('c3', Integer),
                   column('c4', Integer))
        t3 = table('t3', column('c1', Integer),
                   column('c3', Integer),
                   column('c5', Integer))
        return t1, t2, t3

    def test_type_col_present(self):
        t1, t2, t3 = self._fixture()
        self.assert_compile(
            polymorphic_union(
                util.OrderedDict([("a", t1), ("b", t2), ("c", t3)]),
                'q1'
            ),
            "SELECT t1.c1, t1.c2, t1.c3, CAST(NULL AS INTEGER) AS c4, "
            "CAST(NULL AS INTEGER) AS c5, 'a' AS q1 FROM t1 UNION ALL "
            "SELECT t2.c1, t2.c2, t2.c3, t2.c4, CAST(NULL AS INTEGER) AS c5, "
            "'b' AS q1 FROM t2 UNION ALL SELECT t3.c1, "
            "CAST(NULL AS INTEGER) AS c2, t3.c3, CAST(NULL AS INTEGER) AS c4, "
            "t3.c5, 'c' AS q1 FROM t3"
        )

    def test_type_col_non_present(self):
        t1, t2, t3 = self._fixture()
        self.assert_compile(
            polymorphic_union(
                util.OrderedDict([("a", t1), ("b", t2), ("c", t3)]),
                None
            ),
            "SELECT t1.c1, t1.c2, t1.c3, CAST(NULL AS INTEGER) AS c4, "
            "CAST(NULL AS INTEGER) AS c5 FROM t1 UNION ALL SELECT t2.c1, "
            "t2.c2, t2.c3, t2.c4, CAST(NULL AS INTEGER) AS c5 FROM t2 "
            "UNION ALL SELECT t3.c1, CAST(NULL AS INTEGER) AS c2, t3.c3, "
            "CAST(NULL AS INTEGER) AS c4, t3.c5 FROM t3"
        )

    def test_no_cast_null(self):
        t1, t2, t3 = self._fixture()
        self.assert_compile(
            polymorphic_union(
                util.OrderedDict([("a", t1), ("b", t2), ("c", t3)]),
                'q1', cast_nulls=False
            ),
            "SELECT t1.c1, t1.c2, t1.c3, NULL AS c4, NULL AS c5, 'a' AS q1 "
            "FROM t1 UNION ALL SELECT t2.c1, t2.c2, t2.c3, t2.c4, NULL AS c5, "
            "'b' AS q1 FROM t2 UNION ALL SELECT t3.c1, NULL AS c2, t3.c3, "
            "NULL AS c4, t3.c5, 'c' AS q1 FROM t3"
        )


class NameConflictTest(fixtures.MappedTest):
    @classmethod
    def define_tables(cls, metadata):
        content = Table('content', metadata,
                        Column('id', Integer, primary_key=True,
                               test_needs_autoincrement=True),
                        Column('type', String(30)))
        foo = Table('foo', metadata,
                    Column('id', Integer, ForeignKey('content.id'),
                           primary_key=True),
                    Column('content_type', String(30)))

    def test_name_conflict(self):
        class Content(object):
            pass

        class Foo(Content):
            pass
        mapper(Content, self.tables.content,
               polymorphic_on=self.tables.content.c.type)
        mapper(Foo, self.tables.foo, inherits=Content,
               polymorphic_identity='foo')
        sess = create_session()
        f = Foo()
        f.content_type = 'bar'
        sess.add(f)
        sess.flush()
        f_id = f.id
        sess.expunge_all()
        assert sess.query(Content).get(f_id).content_type == 'bar'<|MERGE_RESOLUTION|>--- conflicted
+++ resolved
@@ -2451,70 +2451,6 @@
             )
         )
 
-<<<<<<< HEAD
-
-class TransientInheritingGCTest(fixtures.TestBase):
-    __requires__ = ('cpython', 'no_coverage')
-
-    def _fixture(self):
-        Base = declarative_base()
-
-        class A(Base):
-            __tablename__ = 'a'
-            id = Column(Integer, primary_key=True,
-                        test_needs_autoincrement=True)
-            data = Column(String(10))
-        self.A = A
-        return Base
-
-    def setUp(self):
-        self.Base = self._fixture()
-
-    def tearDown(self):
-        self.Base.metadata.drop_all(testing.db)
-        # clear_mappers()
-        self.Base = None
-
-    def _do_test(self, go):
-        B = go()
-        self.Base.metadata.create_all(testing.db)
-        sess = Session(testing.db)
-        sess.add(B(data='some b'))
-        sess.commit()
-
-        b1 = sess.query(B).one()
-        assert isinstance(b1, B)
-        sess.close()
-        del sess
-        del b1
-        del B
-
-        gc_collect()
-
-        eq_(
-            len(self.A.__subclasses__()),
-            0)
-
-    def test_single(self):
-        def go():
-            class B(self.A):
-                pass
-            return B
-        self._do_test(go)
-
-    @testing.fails_if(lambda: True,
-                      "not supported for joined inh right now.")
-    def test_joined(self):
-        def go():
-            class B(self.A):
-                __tablename__ = 'b'
-                id = Column(Integer, ForeignKey('a.id'),
-                            primary_key=True)
-            return B
-        self._do_test(go)
-=======
->>>>>>> 5ef2fde8
-
 
 class NoPKOnSubTableWarningTest(fixtures.TestBase):
 
