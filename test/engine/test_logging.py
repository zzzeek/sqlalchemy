from sqlalchemy.testing import eq_, assert_raises_message, eq_regex
from sqlalchemy import select
import sqlalchemy as tsa
from sqlalchemy.testing import engines
import logging.handlers
from sqlalchemy.testing import fixtures
from sqlalchemy.testing import mock
from sqlalchemy.testing.util import lazy_gc
from sqlalchemy import util


class LogParamsTest(fixtures.TestBase):
    __only_on__ = 'sqlite'
    __requires__ = 'ad_hoc_engines',

    def setup(self):
        self.eng = engines.testing_engine(options={'echo': True})
        self.eng.execute("create table foo (data string)")
        self.buf = logging.handlers.BufferingHandler(100)
        for log in [
            logging.getLogger('sqlalchemy.engine'),
        ]:
            log.addHandler(self.buf)

    def teardown(self):
        self.eng.execute("drop table foo")
        for log in [
            logging.getLogger('sqlalchemy.engine'),
        ]:
            log.removeHandler(self.buf)

    def test_log_large_dict(self):
        self.eng.execute(
            "INSERT INTO foo (data) values (:data)",
            [{"data": str(i)} for i in range(100)]
        )
        eq_(
            self.buf.buffer[1].message,
            "[{'data': '0'}, {'data': '1'}, {'data': '2'}, {'data': '3'}, "
            "{'data': '4'}, {'data': '5'}, {'data': '6'}, {'data': '7'}"
            "  ... displaying 10 of 100 total bound "
            "parameter sets ...  {'data': '98'}, {'data': '99'}]"
        )

    def test_log_large_list(self):
        self.eng.execute(
            "INSERT INTO foo (data) values (?)",
            [(str(i), ) for i in range(100)]
        )
        eq_(
            self.buf.buffer[1].message,
            "[('0',), ('1',), ('2',), ('3',), ('4',), ('5',), "
            "('6',), ('7',)  ... displaying 10 of 100 total "
            "bound parameter sets ...  ('98',), ('99',)]"
        )

    def test_log_large_parameter_single(self):
        import random
        largeparam = ''.join(chr(random.randint(52, 85)) for i in range(5000))

        self.eng.execute(
            "INSERT INTO foo (data) values (?)",
            (largeparam, )
        )

        eq_(
            self.buf.buffer[1].message,
            "('%s ... (4702 characters truncated) ... %s',)" % (
                largeparam[0:149], largeparam[-149:]
            )
        )

    def test_log_large_multi_parameter(self):
        import random
        lp1 = ''.join(chr(random.randint(52, 85)) for i in range(5))
        lp2 = ''.join(chr(random.randint(52, 85)) for i in range(8))
        lp3 = ''.join(chr(random.randint(52, 85)) for i in range(670))

        self.eng.execute(
            "SELECT ?, ?, ?",
            (lp1, lp2, lp3)
        )

        eq_(
            self.buf.buffer[1].message,
            "('%s', '%s', '%s ... (372 characters truncated) ... %s')" % (
                lp1, lp2, lp3[0:149], lp3[-149:]
            )
        )

    def test_log_large_parameter_multiple(self):
        import random
        lp1 = ''.join(chr(random.randint(52, 85)) for i in range(5000))
        lp2 = ''.join(chr(random.randint(52, 85)) for i in range(200))
        lp3 = ''.join(chr(random.randint(52, 85)) for i in range(670))

        self.eng.execute(
            "INSERT INTO foo (data) values (?)",
            [(lp1, ), (lp2, ), (lp3, )]
        )

        eq_(
            self.buf.buffer[1].message,
            "[('%s ... (4702 characters truncated) ... %s',), ('%s',), "
            "('%s ... (372 characters truncated) ... %s',)]" % (
                lp1[0:149], lp1[-149:], lp2, lp3[0:149], lp3[-149:]
            )
        )

    def test_exception_format_dict_param(self):
        exception = tsa.exc.IntegrityError("foo", {"x": "y"}, None)
        eq_regex(
            str(exception),
            r"\(.*.NoneType\) None \[SQL: 'foo'\] \[parameters: {'x': 'y'}\]"
        )

    def test_exception_format_unexpected_parameter(self):
        # test that if the parameters aren't any known type, we just
        # run through repr()
        exception = tsa.exc.IntegrityError("foo", "bar", "bat")
        eq_regex(
            str(exception),
            r"\(.*.str\) bat \[SQL: 'foo'\] \[parameters: 'bar'\]"
        )

    def test_exception_format_unexpected_member_parameter(self):
        # test that if the parameters aren't any known type, we just
        # run through repr()
        exception = tsa.exc.IntegrityError("foo", ["bar", "bat"], "hoho")
        eq_regex(
            str(exception),
            r"\(.*.str\) hoho \[SQL: 'foo'\] \[parameters: \['bar', 'bat'\]\]"
        )

    def test_result_large_param(self):
        import random
        largeparam = ''.join(chr(random.randint(52, 85)) for i in range(5000))

        self.eng.echo = 'debug'
        result = self.eng.execute(
            "SELECT ?",
            (largeparam, )
        )

        row = result.first()

        eq_(
            self.buf.buffer[1].message,
            "('%s ... (4702 characters truncated) ... %s',)" % (
                largeparam[0:149], largeparam[-149:]
            )
        )

        if util.py3k:
            eq_(
                self.buf.buffer[3].message,
                "Row ('%s ... (4702 characters truncated) ... %s',)" % (
                    largeparam[0:149], largeparam[-149:]
                )
            )
        else:
            eq_(
                self.buf.buffer[3].message,
                "Row (u'%s ... (4703 characters truncated) ... %s',)" % (
                    largeparam[0:148], largeparam[-149:]
                )
            )

        if util.py3k:
            eq_(
                repr(row),
                "('%s ... (4702 characters truncated) ... %s',)" % (
                    largeparam[0:149], largeparam[-149:]
                )
            )
        else:
            eq_(
                repr(row),
                "(u'%s ... (4703 characters truncated) ... %s',)" % (
                    largeparam[0:148], largeparam[-149:]
                )
            )

    def test_error_large_dict(self):
        assert_raises_message(
            tsa.exc.DBAPIError,
            r".*'INSERT INTO nonexistent \(data\) values \(:data\)'\] "
<<<<<<< HEAD
            "\[parameters: "
            "\[{'data': '0'}, {'data': '1'}, {'data': '2'}, "
            "{'data': '3'}, {'data': '4'}, {'data': '5'}, "
            "{'data': '6'}, {'data': '7'}  ... displaying 10 of "
            "100 total bound parameter sets ...  {'data': '98'}, "
            "{'data': '99'}\]",
=======
            r"\[parameters: "
            r"\[{'data': '0'}, {'data': '1'}, {'data': '2'}, "
            r"{'data': '3'}, {'data': '4'}, {'data': '5'}, "
            r"{'data': '6'}, {'data': '7'}  ... displaying 10 of "
            r"100 total bound parameter sets ...  {'data': '98'}, {'data': '99'}\]",
>>>>>>> 5ef2fde8
            lambda: self.eng.execute(
                "INSERT INTO nonexistent (data) values (:data)",
                [{"data": str(i)} for i in range(100)]
            )
        )

    def test_error_large_list(self):
        assert_raises_message(
            tsa.exc.DBAPIError,
            r".*INSERT INTO nonexistent \(data\) values "
<<<<<<< HEAD
            "\(\?\)'\] \[parameters: \[\('0',\), \('1',\), \('2',\), "
            "\('3',\), \('4',\), \('5',\), \('6',\), \('7',\)  "
            "... displaying "
            "10 of 100 total bound parameter sets ...  "
            "\('98',\), \('99',\)\]",
=======
            r"\(\?\)'\] \[parameters: \[\('0',\), \('1',\), \('2',\), \('3',\), "
            r"\('4',\), \('5',\), \('6',\), \('7',\)  "
            r"... displaying "
            r"10 of 100 total bound parameter sets ...  "
            r"\('98',\), \('99',\)\]",
>>>>>>> 5ef2fde8
            lambda: self.eng.execute(
                "INSERT INTO nonexistent (data) values (?)",
                [(str(i), ) for i in range(100)]
            )
        )


class PoolLoggingTest(fixtures.TestBase):
    def setup(self):
        self.existing_level = logging.getLogger("sqlalchemy.pool").level

        self.buf = logging.handlers.BufferingHandler(100)
        for log in [
            logging.getLogger('sqlalchemy.pool')
        ]:
            log.addHandler(self.buf)

    def teardown(self):
        for log in [
            logging.getLogger('sqlalchemy.pool')
        ]:
            log.removeHandler(self.buf)
        logging.getLogger("sqlalchemy.pool").setLevel(self.existing_level)

    def _queuepool_echo_fixture(self):
        return tsa.pool.QueuePool(creator=mock.Mock(), echo='debug')

    def _queuepool_logging_fixture(self):
        logging.getLogger("sqlalchemy.pool").setLevel(logging.DEBUG)
        return tsa.pool.QueuePool(creator=mock.Mock())

    def _stpool_echo_fixture(self):
        return tsa.pool.SingletonThreadPool(creator=mock.Mock(), echo='debug')

    def _stpool_logging_fixture(self):
        logging.getLogger("sqlalchemy.pool").setLevel(logging.DEBUG)
        return tsa.pool.SingletonThreadPool(creator=mock.Mock())

    def _test_queuepool(self, q, dispose=True):
        conn = q.connect()
        conn.close()
        conn = None

        conn = q.connect()
        conn.close()
        conn = None

        conn = q.connect()
        conn = None
        del conn
        lazy_gc()
        q.dispose()

        eq_(
            [buf.msg for buf in self.buf.buffer],
            [
                'Created new connection %r',
                'Connection %r checked out from pool',
                'Connection %r being returned to pool',
                'Connection %s rollback-on-return%s',
                'Connection %r checked out from pool',
                'Connection %r being returned to pool',
                'Connection %s rollback-on-return%s',
                'Connection %r checked out from pool',
                'Connection %r being returned to pool',
                'Connection %s rollback-on-return%s',
                'Closing connection %r',

            ] + (['Pool disposed. %s'] if dispose else [])
        )

    def test_stpool_echo(self):
        q = self._stpool_echo_fixture()
        self._test_queuepool(q, False)

    def test_stpool_logging(self):
        q = self._stpool_logging_fixture()
        self._test_queuepool(q, False)

    def test_queuepool_echo(self):
        q = self._queuepool_echo_fixture()
        self._test_queuepool(q)

    def test_queuepool_logging(self):
        q = self._queuepool_logging_fixture()
        self._test_queuepool(q)


class LoggingNameTest(fixtures.TestBase):
    __requires__ = 'ad_hoc_engines',

    def _assert_names_in_execute(self, eng, eng_name, pool_name):
        eng.execute(select([1]))
        assert self.buf.buffer
        for name in [b.name for b in self.buf.buffer]:
            assert name in (
                'sqlalchemy.engine.base.Engine.%s' % eng_name,
                'sqlalchemy.pool.%s.%s' %
                (eng.pool.__class__.__name__, pool_name)
            )

    def _assert_no_name_in_execute(self, eng):
        eng.execute(select([1]))
        assert self.buf.buffer
        for name in [b.name for b in self.buf.buffer]:
            assert name in (
                'sqlalchemy.engine.base.Engine',
                'sqlalchemy.pool.%s' % eng.pool.__class__.__name__
            )

    def _named_engine(self, **kw):
        options = {
            'logging_name': 'myenginename',
            'pool_logging_name': 'mypoolname',
            'echo': True
        }
        options.update(kw)
        return engines.testing_engine(options=options)

    def _unnamed_engine(self, **kw):
        kw.update({'echo': True})
        return engines.testing_engine(options=kw)

    def setup(self):
        self.buf = logging.handlers.BufferingHandler(100)
        for log in [
            logging.getLogger('sqlalchemy.engine'),
            logging.getLogger('sqlalchemy.pool')
        ]:
            log.addHandler(self.buf)

    def teardown(self):
        for log in [
            logging.getLogger('sqlalchemy.engine'),
            logging.getLogger('sqlalchemy.pool')
        ]:
            log.removeHandler(self.buf)

    def test_named_logger_names(self):
        eng = self._named_engine()
        eq_(eng.logging_name, "myenginename")
        eq_(eng.pool.logging_name, "mypoolname")

    def test_named_logger_names_after_dispose(self):
        eng = self._named_engine()
        eng.execute(select([1]))
        eng.dispose()
        eq_(eng.logging_name, "myenginename")
        eq_(eng.pool.logging_name, "mypoolname")

    def test_unnamed_logger_names(self):
        eng = self._unnamed_engine()
        eq_(eng.logging_name, None)
        eq_(eng.pool.logging_name, None)

    def test_named_logger_execute(self):
        eng = self._named_engine()
        self._assert_names_in_execute(eng, "myenginename", "mypoolname")

    def test_named_logger_echoflags_execute(self):
        eng = self._named_engine(echo='debug', echo_pool='debug')
        self._assert_names_in_execute(eng, "myenginename", "mypoolname")

    def test_named_logger_execute_after_dispose(self):
        eng = self._named_engine()
        eng.execute(select([1]))
        eng.dispose()
        self._assert_names_in_execute(eng, "myenginename", "mypoolname")

    def test_unnamed_logger_execute(self):
        eng = self._unnamed_engine()
        self._assert_no_name_in_execute(eng)

    def test_unnamed_logger_echoflags_execute(self):
        eng = self._unnamed_engine(echo='debug', echo_pool='debug')
        self._assert_no_name_in_execute(eng)


class EchoTest(fixtures.TestBase):
    __requires__ = 'ad_hoc_engines',

    def setup(self):
        self.level = logging.getLogger('sqlalchemy.engine').level
        logging.getLogger('sqlalchemy.engine').setLevel(logging.WARN)
        self.buf = logging.handlers.BufferingHandler(100)
        logging.getLogger('sqlalchemy.engine').addHandler(self.buf)

    def teardown(self):
        logging.getLogger('sqlalchemy.engine').removeHandler(self.buf)
        logging.getLogger('sqlalchemy.engine').setLevel(self.level)

    def _testing_engine(self):
        e = engines.testing_engine()

        # do an initial execute to clear out 'first connect'
        # messages
        e.execute(select([10])).close()
        self.buf.flush()

        return e

    def test_levels(self):
        e1 = engines.testing_engine()

        eq_(e1._should_log_info(), False)
        eq_(e1._should_log_debug(), False)
        eq_(e1.logger.isEnabledFor(logging.INFO), False)
        eq_(e1.logger.getEffectiveLevel(), logging.WARN)

        e1.echo = True
        eq_(e1._should_log_info(), True)
        eq_(e1._should_log_debug(), False)
        eq_(e1.logger.isEnabledFor(logging.INFO), True)
        eq_(e1.logger.getEffectiveLevel(), logging.INFO)

        e1.echo = 'debug'
        eq_(e1._should_log_info(), True)
        eq_(e1._should_log_debug(), True)
        eq_(e1.logger.isEnabledFor(logging.DEBUG), True)
        eq_(e1.logger.getEffectiveLevel(), logging.DEBUG)

        e1.echo = False
        eq_(e1._should_log_info(), False)
        eq_(e1._should_log_debug(), False)
        eq_(e1.logger.isEnabledFor(logging.INFO), False)
        eq_(e1.logger.getEffectiveLevel(), logging.WARN)

    def test_echo_flag_independence(self):
        """test the echo flag's independence to a specific engine."""

        e1 = self._testing_engine()
        e2 = self._testing_engine()

        e1.echo = True
        e1.execute(select([1])).close()
        e2.execute(select([2])).close()

        e1.echo = False
        e1.execute(select([3])).close()
        e2.execute(select([4])).close()

        e2.echo = True
        e1.execute(select([5])).close()
        e2.execute(select([6])).close()

        assert self.buf.buffer[0].getMessage().startswith("SELECT 1")
        assert self.buf.buffer[2].getMessage().startswith("SELECT 6")
        assert len(self.buf.buffer) == 4<|MERGE_RESOLUTION|>--- conflicted
+++ resolved
@@ -185,20 +185,12 @@
         assert_raises_message(
             tsa.exc.DBAPIError,
             r".*'INSERT INTO nonexistent \(data\) values \(:data\)'\] "
-<<<<<<< HEAD
-            "\[parameters: "
-            "\[{'data': '0'}, {'data': '1'}, {'data': '2'}, "
-            "{'data': '3'}, {'data': '4'}, {'data': '5'}, "
-            "{'data': '6'}, {'data': '7'}  ... displaying 10 of "
-            "100 total bound parameter sets ...  {'data': '98'}, "
-            "{'data': '99'}\]",
-=======
             r"\[parameters: "
             r"\[{'data': '0'}, {'data': '1'}, {'data': '2'}, "
             r"{'data': '3'}, {'data': '4'}, {'data': '5'}, "
             r"{'data': '6'}, {'data': '7'}  ... displaying 10 of "
-            r"100 total bound parameter sets ...  {'data': '98'}, {'data': '99'}\]",
->>>>>>> 5ef2fde8
+            r"100 total bound parameter sets ...  {'data': '98'}, "
+            r"{'data': '99'}\]",
             lambda: self.eng.execute(
                 "INSERT INTO nonexistent (data) values (:data)",
                 [{"data": str(i)} for i in range(100)]
@@ -209,19 +201,11 @@
         assert_raises_message(
             tsa.exc.DBAPIError,
             r".*INSERT INTO nonexistent \(data\) values "
-<<<<<<< HEAD
-            "\(\?\)'\] \[parameters: \[\('0',\), \('1',\), \('2',\), "
-            "\('3',\), \('4',\), \('5',\), \('6',\), \('7',\)  "
-            "... displaying "
-            "10 of 100 total bound parameter sets ...  "
-            "\('98',\), \('99',\)\]",
-=======
-            r"\(\?\)'\] \[parameters: \[\('0',\), \('1',\), \('2',\), \('3',\), "
-            r"\('4',\), \('5',\), \('6',\), \('7',\)  "
+            r"\(\?\)'\] \[parameters: \[\('0',\), \('1',\), \('2',\), "
+            r"\('3',\), \('4',\), \('5',\), \('6',\), \('7',\)  "
             r"... displaying "
             r"10 of 100 total bound parameter sets ...  "
             r"\('98',\), \('99',\)\]",
->>>>>>> 5ef2fde8
             lambda: self.eng.execute(
                 "INSERT INTO nonexistent (data) values (?)",
                 [(str(i), ) for i in range(100)]
